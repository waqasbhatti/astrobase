#!/usr/bin/env python
# -*- coding: utf-8 -*-

'''lcproc.py - Waqas Bhatti (wbhatti@astro.princeton.edu) - May 2017

This contains functions that serve as examples for running large batch jobs
processing HAT light curves.

'''

#############
## LOGGING ##
#############

import logging
from datetime import datetime
from traceback import format_exc

# setup a logger
LOGGER = None
LOGMOD = __name__
DEBUG = False

def set_logger_parent(parent_name):
    globals()['LOGGER'] = logging.getLogger('%s.%s' % (parent_name, LOGMOD))

def LOGDEBUG(message):
    if LOGGER:
        LOGGER.debug(message)
    elif DEBUG:
        print('[%s - DBUG] %s' % (
            datetime.utcnow().strftime('%Y-%m-%dT%H:%M:%SZ'),
            message)
        )

def LOGINFO(message):
    if LOGGER:
        LOGGER.info(message)
    else:
        print('[%s - INFO] %s' % (
            datetime.utcnow().strftime('%Y-%m-%dT%H:%M:%SZ'),
            message)
        )

def LOGERROR(message):
    if LOGGER:
        LOGGER.error(message)
    else:
        print('[%s - ERR!] %s' % (
            datetime.utcnow().strftime('%Y-%m-%dT%H:%M:%SZ'),
            message)
        )

def LOGWARNING(message):
    if LOGGER:
        LOGGER.warning(message)
    else:
        print('[%s - WRN!] %s' % (
            datetime.utcnow().strftime('%Y-%m-%dT%H:%M:%SZ'),
            message)
        )

def LOGEXCEPTION(message):
    if LOGGER:
        LOGGER.exception(message)
    else:
        print(
            '[%s - EXC!] %s\nexception was: %s' % (
                datetime.utcnow().strftime('%Y-%m-%dT%H:%M:%SZ'),
                message, format_exc()
                )
            )


#############
## IMPORTS ##
#############

import os
import os.path
import sys
try:
    import cPickle as pickle
    from cStringIO import StringIO as strio
except:
    import pickle
    from io import BytesIO as strio
import gzip
import glob
import shutil
import multiprocessing as mp
from concurrent.futures import ProcessPoolExecutor
import base64

import numpy as np
import numpy.random as npr
npr.seed(0xc0ffee)
<<<<<<< HEAD
=======
from numpy import linalg
>>>>>>> 590efe53

import scipy.spatial as sps
import scipy.interpolate as spi

import astropy.io.fits as pyfits
from astropy.wcs import WCS
from astropy.visualization import MinMaxInterval, ZScaleInterval, \
    ImageNormalize, LinearStretch

import matplotlib
matplotlib.use('Agg')
import matplotlib.pyplot as plt

try:
    from tqdm import tqdm
    TQDM = True
except:
    TQDM = False
    pass

# to turn a list of keys into a dict address
# from https://stackoverflow.com/a/14692747
from functools import reduce
from operator import getitem
def dict_get(datadict, keylist):
    return reduce(getitem, keylist, datadict)



###################
## LOCAL IMPORTS ##
###################

# LC reading functions
from astrobase.hatsurveys.hatlc import read_and_filter_sqlitecurve, \
    read_csvlc, normalize_lcdict_byinst
from astrobase.hatsurveys.hplc import read_hatpi_textlc, read_hatpi_pklc
from astrobase.astrokep import read_kepler_fitslc, read_kepler_pklc

from astrobase import periodbase, checkplot
from astrobase.varclass import varfeatures, starfeatures, periodicfeatures
from astrobase.lcmath import normalize_magseries, \
    time_bin_magseries_with_errs, sigclip_magseries
from astrobase.periodbase.kbls import bls_snr
from astrobase.plotbase import fits_finder_chart

from astrobase.checkplot import _pkl_magseries_plot, \
    _pkl_phased_magseries_plot, xmatch_external_catalogs, \
    _read_checkplot_picklefile, _write_checkplot_picklefile

from astrobase.magnitudes import jhk_to_sdssr


############
## CONFIG ##
############

NCPUS = mp.cpu_count()


#############################################
## MAPS FOR LCFORMAT TO LCREADER FUNCTIONS ##
#############################################

def read_pklc(lcfile):
    '''
    This just reads a pickle.

    '''

    if lcfile.endswith('.gz'):

        try:
            with gzip.open(lcfile,'rb') as infd:
                lcdict = pickle.load(infd)
        except UnicodeDecodeError:
            with gzip.open(lcfile,'rb') as infd:
                lcdict = pickle.load(infd, encoding='latin1')

    else:

        try:
            with open(lcfile,'rb') as infd:
                lcdict = pickle.load(infd)
        except UnicodeDecodeError:
            with open(lcfile,'rb') as infd:
                lcdict = pickle.load(infd, encoding='latin1')

    return lcdict



# these translate filter operators given as strings to Python operators
FILTEROPS = {'eq':'==',
             'gt':'>',
             'ge':'>=',
             'lt':'<',
             'le':'<=',
             'ne':'!='}



# used to figure out which period finder to run given a list of methods
PFMETHODS = {'bls':periodbase.bls_parallel_pfind,
             'gls':periodbase.pgen_lsp,
             'aov':periodbase.aov_periodfind,
             'mav':periodbase.aovhm_periodfind,
             'pdm':periodbase.stellingwerf_pdm,
             'acf':periodbase.macf_period_find,
             'win':periodbase.specwindow_lsp}



# LC format -> [default fileglob,  function to read LC format]
LCFORM = {
    'hat-sql':[
        '*-hatlc.sqlite*',           # default fileglob
        read_and_filter_sqlitecurve,   # function to read this LC
        ['rjd','rjd'],                 # default timecols to use for period/var
        ['aep_000','atf_000'],         # default magcols to use for period/var
        ['aie_000','aie_000'],         # default errcols to use for period/var
        False,                         # default magsarefluxes = False
        normalize_lcdict_byinst,       # default special normalize function
    ],
    'hat-csv':[
        '*-hatlc.csv*',
        read_csvlc,
        ['rjd','rjd'],
        ['aep_000','atf_000'],
        ['aie_000','aie_000'],
        False,
        normalize_lcdict_byinst,
    ],
    'hp-txt':[
        'HAT-*tfalc.TF1*',
        read_hatpi_textlc,
        ['rjd','rjd'],
        ['iep1','itf1'],
        ['ire1','ire1'],
        False,
        None,
    ],
    'hp-pkl':[
        '*-pklc.pkl*',
        read_hatpi_pklc,
        ['rjd','rjd'],
        ['iep1','itf1'],
        ['ire1','ire1'],
        False,
        None,
    ],
    'kep-fits':[
        '*_llc.fits',
        read_kepler_fitslc,
        ['time','time'],
        ['sap.sap_flux','pdc.pdc_sapflux'],
        ['sap.sap_flux_err','pdc.pdc_sapflux_err'],
        True,
        None,
    ],
    'kep-pkl':[
        '-keplc.pkl',
        read_kepler_pklc,
        ['time','time'],
        ['sap.sap_flux','pdc.pdc_sapflux'],
        ['sap.sap_flux_err','pdc.pdc_sapflux_err'],
        True,
        None,
    ],
    # binned light curve format
    'binned-hat':[
        '*binned*hat*.pkl',
        read_pklc,
        ['binned.aep_000.times','binned.atf_000.times'],
        ['binned.aep_000.mags','binned.atf_000.mags'],
        ['binned.aep_000.errs','binned.atf_000.errs'],
        False,
        None,
    ],
    'binned-hp':[
        '*binned*hp*.pkl',
        read_pklc,
        ['binned.iep1.times','binned.itf1.times'],
        ['binned.iep1.mags','binned.itf1.mags'],
        ['binned.iep1.errs','binned.itf1.errs'],
        False,
        None,
    ],
    'binned-kep':[
        '*binned*kep*.pkl',
        read_pklc,
        ['binned.sap_flux.times','binned.pdc_sapflux.times'],
        ['binned.sap_flux.mags','binned.pdc_sapflux.mags'],
        ['binned.sap_flux.errs','binned.pdc_sapflux.errs'],
        True,
        None,
    ],
}



def register_custom_lcformat(formatkey,
                             fileglob,
                             readerfunc,
                             timecols,
                             magcols,
                             errcols,
                             magsarefluxes=False,
                             specialnormfunc=None):
    '''This adds a custom format LC to the dict above.

    Allows handling of custom format light curves for astrobase lcproc
    drivers. Once the format is successfully registered, light curves should
    work transparently with all of the functions below, by simply calling them
    with the formatkey in the lcformat keyword argument.

    Args
    ----

    formatkey: <string>: what to use as the key for your light curve format


    fileglob: <string>: the default fileglob to use to search for light curve
    files in this custom format. This is a string like
    '*-whatever-???-*.*??-.lc'.


    readerfunc: <function>: this is the function to use to read light curves in
    the custom format. This should return a dictionary (the 'lcdict') with the
    following signature (the keys listed below are required, but others are
    allowed):

    {'objectid':'<this object's name>',
     'objectinfo':{'ra':<this object's right ascension>
                   'decl':<this object's declination>},
     ...time columns, mag columns, etc.}


    timecols, magcols, errcols: <list>: these are all lists of strings
    indicating which keys in the lcdict to use for processing. The lists must
    all have the same dimensions, e.g. if timecols = ['timecol1','timecol2'],
    then magcols must be something like ['magcol1','magcol2'] and errcols must
    be something like ['errcol1', 'errcol2']. This allows you to process
    multiple apertures or multiple types of measurements in one go.

    Each element in these lists can be a simple key, e.g. 'time' (which would
    correspond to lcdict['time']), or a composite key,
    e.g. 'aperture1.times.rjd' (which would correspond to
    lcdict['aperture1']['times']['rjd']). See the LCFORM dict above for
    examples.


    magsarefluxes: <boolean>: if this is True, then all functions will treat the
    magnitude columns as flux instead, so things like default normalization and
    sigma-clipping will be done correctly. If this is False, magnitudes will be
    treated as magnitudes.


    specialnormfunc: <function>: if you intend to use a special normalization
    function for your lightcurves, indicate it here. If None, the default
    normalization method used by lcproc is to find gaps in the time-series,
    normalize measurements grouped by these gaps to zero, then normalize the
    entire magnitude time series to global time series median using the
    astrobase.lcmath.normalize_magseries function. The function should take and
    return an lcdict of the same form as that produced by readerfunc above. For
    an example of a special normalization function, see normalize_lcdict_by_inst
    in the astrobase.hatlc module.

    '''

    globals()['LCFORM'][formatkey] = [
        fileglob,
        readerfunc,
        timecols,
        magcols,
        errcols,
        magsarefluxes,
        specialnormfunc
    ]

    LOGINFO('added %s to registry' % formatkey)



#######################
## UTILITY FUNCTIONS ##
#######################

def lclist_parallel_worker(task):
    '''
    This is a parallel worker for makelclist.

    task[0] = lcf
    task[1] = columns
    task[2] = readerfunc
    task[3] = lcndetkey

    '''

    lcf, columns, readerfunc, lcndetkey = task

    # we store the full path of the light curve
    lcobjdict = {'lcfname':lcf}

    try:

        # read the light curve in
        lcdict = readerfunc(lcf)

        # this should handle lists/tuples being returned by readerfunc
        # we assume that the first element is the actual lcdict
        # FIXME: figure out how to not need this assumption
        if ( (isinstance(lcdict, list) or isinstance(lcdict, tuple)) and
             (isinstance(lcdict[0], dict)) ):
            lcdict = lcdict[0]

        # insert all of the columns
        for colkey in columns:

            if '.' in colkey:
                getkey = colkey.split('.')
            else:
                getkey = [colkey]

            try:
                thiscolval = dict_get(lcdict, getkey)
            except:
                LOGWARNING('column %s does not exist for %s' %
                           (colkey, lcf))
                thiscolval = np.nan

            # update the lcobjdict with this value
            lcobjdict[getkey[-1]] = thiscolval

    except Exception as e:

        LOGEXCEPTION('could not figure out columns for %s' % lcf)

        # insert all of the columns as nans
        for colkey in columns:

            if '.' in colkey:
                getkey = colkey.split('.')
            else:
                getkey = [colkey]

            thiscolval = np.nan

            # update the lclistdict with this value
            lcobjdict[getkey[-1]] = thiscolval

    # now get the actual ndets; this excludes nans and infs
    for dk in lcndetkey:

        try:

            if '.' in dk:
                getdk = dk.split('.')
            else:
                getdk = [dk]

            ndetcol = dict_get(lcdict, getdk)
            actualndets = ndetcol[np.isfinite(ndetcol)].size
            lcobjdict['ndet_%s' % getdk[-1]] = actualndets

        except:
            lcobjdict['ndet_%s' % getdk[-1]] = np.nan


    return lcobjdict



def make_lclist(basedir,
                outfile,
                lcformat='hat-sql',
                fileglob=None,
                recursive=True,
                columns=['objectid',
                         'objectinfo.ra','objectinfo.decl',
                         'objectinfo.ndet','objectinfo.sdssr'],
                makecoordindex=['objectinfo.ra','objectinfo.decl'],
                field_fitsfile=None,
                field_wcsfrom=None,
                field_scale=ZScaleInterval(),
                field_stretch=LinearStretch(),
                field_colormap=plt.cm.gray_r,
                field_findersize=None,
                field_pltopts={'marker':'o',
                               'markersize':10.0,
                               'markerfacecolor':'none',
                               'markeredgewidth':2.0,
                               'markeredgecolor':'red'},
                field_grid=False,
                field_gridcolor='k',
                maxlcs=None,
                nworkers=NCPUS):

    '''This generates a list file compatible with filter_lclist below.

    Given a base directory where all the files are, and a light curve format,
    this will find all light curves, pull out the keys in each lcdict requested
    in the columns kwarg for each object, and write them to the requested output
    pickle file. These keys should be pointers to scalar values (i.e. something
    like objectinfo.ra is OK, but something like rjd won't work because it's a
    vector).

    If basedir is a list of directories, all of these will be searched
    recursively to find the matching light curve files.

    All of the keys in the columns kwarg should be present in the lcdict
    generated by the reader function for the specified lcformat.

    fileglob is a shell glob to use to select the filenames. If None, then the
    default one for the provided lcformat will be used.

    If recursive is True, then the function will search recursively in basedir
    for any light curves matching the specified criteria. This may take a while,
    especially on network filesystems.

    If makecoordindex is not None, it must be a two-element list of the lcdict
    keys for the right ascension and declination for each object. These will be
    used to make a kdtree for fast look-up by position later by filter_lclist.

    field_fitsfile if not None, is the path to a FITS image containing the
    objects these light curves are for. If this is provided, make_lclist will
    use the WCS information in the FITS itself if field_wcsfrom is None (or from
    a WCS header file pointed to by field_wcsfrom) to obtain x and y pixel
    coordinates for all of the objects in the field. A finder chart will also be
    made using astrobase.plotbase.fits_finder_chart using the corresponding
    field_scale, _stretch, _colormap, _findersize, _pltopts, _grid, and
    _gridcolors keyword arguments for that function.

    maxlcs sets how many light curves to process in the input LC list generated
    by searching for LCs in `basedir`.

    nworkers sets the number of parallel workers to launch to collect
    information from the light curves.

    This returns a pickle file.

    '''

    if lcformat not in LCFORM or lcformat is None:
        LOGERROR("can't figure out the light curve format")
        return

    if not fileglob:
        fileglob = LCFORM[lcformat][0]

    readerfunc = LCFORM[lcformat][1]

    # this is to get the actual ndet
    # set to the magnitudes column
    lcndetkey = LCFORM[lcformat][3]

    # handle the case where basedir is a list of directories
    if isinstance(basedir, list):

        matching = []

        for bdir in basedir:

            # now find the files
            LOGINFO('searching for %s light curves in %s ...' % (lcformat,
                                                                 bdir))

            if recursive is False:
                matching.extend(glob.glob(os.path.join(bdir, fileglob)))

            else:
                # use recursive glob for Python 3.5+
                if sys.version_info[:2] > (3,4):

                    matching.extend(glob.glob(os.path.join(bdir,
                                                           '**',
                                                           fileglob),
                                              recursive=True))

                # otherwise, use os.walk and glob
                else:

                    # use os.walk to go through the directories
                    walker = os.walk(bdir)

                    for root, dirs, files in walker:
                        for sdir in dirs:
                            searchpath = os.path.join(root,
                                                      sdir,
                                                      fileglob)
                            foundfiles = glob.glob(searchpath)

                            if foundfiles:
                                matching.extend(foundfiles)


    # otherwise, handle the usual case of one basedir to search in
    else:

        # now find the files
        LOGINFO('searching for %s light curves in %s ...' % (lcformat, basedir))

        if recursive is False:
            matching = glob.glob(os.path.join(basedir, fileglob))

        else:
            # use recursive glob for Python 3.5+
            if sys.version_info[:2] > (3,4):

                matching = glob.glob(os.path.join(basedir,
                                                  '**',
                                                  fileglob),recursive=True)

            # otherwise, use os.walk and glob
            else:

                # use os.walk to go through the directories
                walker = os.walk(basedir)
                matching = []

                for root, dirs, files in walker:
                    for sdir in dirs:
                        searchpath = os.path.join(root,
                                                  sdir,
                                                  fileglob)
                        foundfiles = glob.glob(searchpath)

                        if foundfiles:
                            matching.extend(foundfiles)



    # now that we have all the files, process them
    if matching and len(matching) > 0:

        LOGINFO('found %s light curves' % len(matching))

        # cut down matching to maxlcs
        if maxlcs:
            matching = matching[:maxlcs]

        # prepare the output dict
        lclistdict = {
            'basedir':basedir,
            'lcformat':lcformat,
            'fileglob':fileglob,
            'recursive':recursive,
            'columns':columns,
            'makecoordindex':makecoordindex,
            'nfiles':len(matching),
            'objects': {
            }
        }

        # columns that will always be present in the output lclistdict
        derefcols = ['lcfname']
        derefcols.extend(['ndet_%s' % x.split('.')[-1] for x in lcndetkey])

        for dc in derefcols:
            lclistdict['objects'][dc] = []

        # fill in the rest of the lclist columns from the columns kwarg
        for col in columns:

            # dereference the column
            thiscol = col.split('.')
            thiscol = thiscol[-1]
            lclistdict['objects'][thiscol] = []
            derefcols.append(thiscol)

        # start collecting info
        LOGINFO('collecting light curve info...')

        tasks = [(x, columns, readerfunc, lcndetkey) for x in matching]

        with ProcessPoolExecutor(max_workers=nworkers) as executor:
            results = executor.map(lclist_parallel_worker, tasks)

        results = [x for x in results]

        # update the columns in the overall dict from the results of the
        # parallel map
        for result in results:
            for xcol in derefcols:
                lclistdict['objects'][xcol].append(result[xcol])

        executor.shutdown()

        # done with collecting info
        # turn all of the lists in the lclistdict into arrays
        for col in lclistdict['objects']:
            lclistdict['objects'][col] = np.array(lclistdict['objects'][col])

        # if we're supposed to make a spatial index, do so
        if (makecoordindex and
            isinstance(makecoordindex, list) and
            len(makecoordindex) == 2):

            try:

                # deref the column names
                racol, declcol = makecoordindex
                racol = racol.split('.')[-1]
                declcol = declcol.split('.')[-1]

                # get the ras and decls
                objra, objdecl = (lclistdict['objects'][racol],
                                  lclistdict['objects'][declcol])

                # get the xyz unit vectors from ra,decl
                # since i had to remind myself:
                # https://en.wikipedia.org/wiki/Equatorial_coordinate_system
                cosdecl = np.cos(np.radians(objdecl))
                sindecl = np.sin(np.radians(objdecl))
                cosra = np.cos(np.radians(objra))
                sinra = np.sin(np.radians(objra))
                xyz = np.column_stack((cosra*cosdecl,sinra*cosdecl, sindecl))

                # generate the kdtree
                kdt = sps.cKDTree(xyz,copy_data=True)

                # put the tree into the dict
                lclistdict['kdtree'] = kdt

                LOGINFO('kdtree generated for (ra, decl): %s' %
                        makecoordindex)

            except Exception as e:
                LOGEXCEPTION('could not make kdtree for (ra, decl): %s' %
                             makecoordindex)
                raise

        # generate the xy pairs if fieldfits is not None
        if field_fitsfile and os.path.exists(field_fitsfile):

            # read in the FITS file
            if field_wcsfrom is None:

                hdulist = pyfits.open(field_fitsfile)
                hdr = hdulist[0].header
                hdulist.close()

                w = WCS(hdr)
                wcsok = True

            elif os.path.exists(field_wcsfrom):

                w = WCS(field_wcsfrom)
                wcsok = True

            else:

                LOGERROR('could not determine WCS info for input FITS: %s' %
                         field_fitsfile)
                wcsok = False

            if wcsok:

                # first, transform the ra/decl to x/y and put these in the
                # lclist output dict
                radecl = np.column_stack((objra, objdecl))
                lclistdict['objects']['framexy'] = w.all_world2pix(
                    radecl,
                    1
                )

                # next, we'll make a PNG plot for the finder
                finder_outfile = os.path.join(
                    os.path.dirname(outfile),
                    os.path.splitext(os.path.basename(outfile))[0] + '.png'
                )

                finder_png = fits_finder_chart(
                    field_fitsfile,
                    finder_outfile,
                    wcsfrom=field_wcsfrom,
                    scale=field_scale,
                    stretch=field_stretch,
                    colormap=field_colormap,
                    findersize=field_findersize,
                    overlay_ra=objra,
                    overlay_decl=objdecl,
                    overlay_pltopts=field_pltopts,
                    grid=field_grid,
                    gridcolor=field_gridcolor
                )

                if finder_png is not None:
                    LOGINFO('generated a finder PNG '
                            'with an object position overlay '
                            'for this LC list: %s' % finder_png)

            else:
                LOGERROR("WCS for the frame: %s can't be used, "
                         "could not generate a finder chart or xypos dict key" %
                         field_fitsfile)

        # write the pickle
        with open(outfile,'wb') as outfd:
            pickle.dump(lclistdict, outfd, protocol=pickle.HIGHEST_PROTOCOL)

        LOGINFO('done. LC info -> %s' % outfile)
        return outfile

    else:

        LOGERROR('no files found in %s matching %s' % (basedir, fileglob))
        return None



def filter_lclist(listpickle,
                  objectidcol='objectid',
                  racol='ra',
                  declcol='decl',
                  xmatchexternal=None,
                  xmatchdistarcsec=3.0,
                  externalcolnums=(0,1,2),
                  externalcolnames=['objectid','ra','decl'],
                  externalcoldtypes='U20,f8,f8',
                  externalcolsep=None,
                  externalcommentchar='#',
                  conesearch=None,
                  columnfilters=None,
                  conesearchworkers=1,
                  field_fitsfile=None,
                  field_wcsfrom=None,
                  field_scale=ZScaleInterval(),
                  field_stretch=LinearStretch(),
                  field_colormap=plt.cm.gray_r,
                  field_findersize=None,
                  field_pltopts={'marker':'o',
                                 'markersize':10.0,
                                 'markerfacecolor':'none',
                                 'markeredgewidth':2.0,
                                 'markeredgecolor':'red'},
                  field_grid=False,
                  field_gridcolor='k',
                  copylcsto=None):

    '''This is used to collect light curves based on selection criteria.

    Uses the output of make_lclist above. This function returns a list of light
    curves matching various criteria speciifed by the xmatchexternal,
    conesearch, and columnfilters kwargs. Use this function to generate input
    lists for the parallel_varfeatures, parallel_pf, and parallel_timebin
    functions below.

    The filter operations are applied in this order if more than one is
    specified: xmatchexternal -> conesearch -> columnfilters. All results from
    these filter operations are joined using a logical AND operation.

    Returns a two elem tuple: (matching_object_lcfiles, matching_objectids) if
    conesearch and/or column filters are used. If xmatchexternal is also used, a
    three-elem tuple is returned: (matching_object_lcfiles, matching_objectids,
    extcat_matched_objectids).

    Args
    ----

    objectidcol is the name of the object ID column in the listpickle file.


    If not None, xmatchexternal is a filename containing objectids, ras and decs
    to match the objects in this listpickle to by their positions. Use the other
    external* kwargs to provide the remaining info required:

    xmatchdistarcsec is the distance to use when matching in arcseconds.

    externalcolnums are the zero-indexed column numbers in the file containing
    objectid, ra, dec values.

    externalcolnames are the names of the columns to pull out from the external
    catalog file.

    externalcoldtypes are numpy dtype specifications for the objectid, ra, decl
    columns in the external catalog file.

    externalcolsep is the separator character to use to slice the external
    catalog file into columns. If None, will use blank space (space/tab) as the
    separator.


    conesearch is a three-element list:

    [center_ra_deg, center_decl_deg, search_radius_deg]

    This is used with the kdtree in the lclist pickle to only return objects
    that are in the specified region. conesearchworkers specifies the number of
    parallel workers that can be launched by scipy to search for objects in the
    kdtree.


    columnfilters is a list of strings indicating how to filter on columns in
    the lclist pickle. All column filters are applied in the specified sequence
    and are combined with a logical AND operator. The format of each filter
    string should be:

    '<lclist column>|<operator>|<operand>'

    where:

    <lclist column> is a column in the lclist dict

    <operator> is one of: 'lt', 'gt', 'le', 'ge', 'eq', 'ne', which correspond
    to the usual operators: <, >, <=, >=, ==, != respectively.

    <operand> is a float, int, or string.


    field_fitsfile if not None, is the path to a FITS image containing the
    objects these light curves are for. If this is provided, filter_lclist will
    use the WCS information in the FITS itself if field_wcsfrom is None (or from
    a WCS header file pointed to by field_wcsfrom) to obtain x and y pixel
    coordinates for all of the objects in the field. A finder chart will also be
    made for the objects matching all the filters. This will use
    astrobase.plotbase.fits_finder_chart using the corresponding field_scale,
    _stretch, _colormap, _findersize, _pltopts, _grid, and _gridcolors keyword
    arguments for that function.

    If copylcsto is not None, it is interpreted as a directory target to copy
    all the light curves that match the specified conditions.

    '''

    with open(listpickle,'rb') as infd:
        lclist = pickle.load(infd)

    # generate numpy arrays of the matching object indexes. we do it this way so
    # we can AND everything at the end, instead of having to look up the objects
    # at these indices and running the columnfilter on them
    xmatch_matching_index = np.full_like(lclist['objects'][objectidcol],
                                         False,
                                         dtype=np.bool)
    conesearch_matching_index = np.full_like(lclist['objects'][objectidcol],
                                             False,
                                             dtype=np.bool)

    # do the xmatch first
    ext_matches = []
    ext_matching_objects = []

    if (xmatchexternal and
        isinstance(xmatchexternal, str) and
        os.path.exists(xmatchexternal)):

        try:

            # read in the external file
            extcat = np.genfromtxt(xmatchexternal,
                                   usecols=externalcolnums,
                                   delimiter=externalcolsep,
                                   names=externalcolnames,
                                   dtype=externalcoldtypes,
                                   comments=externalcommentchar)

            ext_cosdecl = np.cos(np.radians(extcat['decl']))
            ext_sindecl = np.sin(np.radians(extcat['decl']))
            ext_cosra = np.cos(np.radians(extcat['ra']))
            ext_sinra = np.sin(np.radians(extcat['ra']))

            ext_xyz = np.column_stack((ext_cosra*ext_cosdecl,
                                       ext_sinra*ext_cosdecl,
                                       ext_sindecl))
            ext_xyzdist = 2.0 * np.sin(np.radians(xmatchdistarcsec/3600.0)/2.0)

            # get our kdtree
            our_kdt = lclist['kdtree']

            # get the external kdtree
            ext_kdt = sps.cKDTree(ext_xyz)

            # do a query_ball_tree
            extkd_matchinds = ext_kdt.query_ball_tree(our_kdt, ext_xyzdist)

            for extind, mind in enumerate(extkd_matchinds):
                if len(mind) > 0:
                    ext_matches.append(mind[0])

                    # get the whole matching row for the ext objects recarray
                    ext_matching_objects.append(extcat[extind])

            ext_matches = np.array(ext_matches)

            if ext_matches.size > 0:

                # update the xmatch_matching_index
                xmatch_matching_index[ext_matches] = True

                LOGINFO('xmatch: objects matched to %s within %.1f arcsec: %s' %
                        (xmatchexternal, xmatchdistarcsec, ext_matches.size))

            else:

                LOGERROR("xmatch: no objects were cross-matched to external "
                         "catalog spec: %s, can't continue" % xmatchexternal)
                return None, None, None


        except Exception as e:

            LOGEXCEPTION('could not match to external catalog spec: %s' %
                         repr(xmatchexternal))
            raise


    # do the cone search next
    if (conesearch and isinstance(conesearch, list) and len(conesearch) == 3):

        try:

            racenter, declcenter, searchradius = conesearch
            cosdecl = np.cos(np.radians(declcenter))
            sindecl = np.sin(np.radians(declcenter))
            cosra = np.cos(np.radians(racenter))
            sinra = np.sin(np.radians(racenter))

            # this is the search distance in xyz unit vectors
            xyzdist = 2.0 * np.sin(np.radians(searchradius)/2.0)

            # get the kdtree
            our_kdt = lclist['kdtree']

            # look up the coordinates
            kdtindices = our_kdt.query_ball_point([cosra*cosdecl,
                                                   sinra*cosdecl,
                                                   sindecl],
                                                  xyzdist,
                                                  n_jobs=conesearchworkers)

            if kdtindices and len(kdtindices) > 0:

                LOGINFO('cone search: objects within %.4f deg '
                        'of (%.3f, %.3f): %s' %
                        (searchradius, racenter, declcenter, len(kdtindices)))

                # update the conesearch_matching_index
                matchingind = kdtindices
                conesearch_matching_index[np.array(matchingind)] = True

            # we fail immediately if we found nothing. this assumes the user
            # cares more about the cone-search than the regular column filters
            else:

                LOGERROR("cone-search: no objects were found within "
                         "%.4f deg of (%.3f, %.3f): %s, can't continue" %
                         (searchradius, racenter, declcenter, len(kdtindices)))
                return None, None


        except Exception as e:

            LOGEXCEPTION('cone-search: could not run a cone-search, '
                         'is there a kdtree present in %s?' % listpickle)
            raise


    # now that we're done with cone-search, do the column filtering
    allfilterinds = []
    if columnfilters and isinstance(columnfilters, list):

        # go through each filter
        for cfilt in columnfilters:

            try:

                fcol, foperator, foperand = cfilt.split('|')
                foperator = FILTEROPS[foperator]

                # generate the evalstring
                filterstr = (
                    "np.isfinite(lclist['objects']['%s']) & "
                    "(lclist['objects']['%s'] %s %s)"
                ) % (fcol, fcol, foperator, foperand)
                filterind = eval(filterstr)

                ngood = lclist['objects'][objectidcol][filterind].size
                LOGINFO('filter: %s -> objects matching: %s ' % (cfilt, ngood))

                allfilterinds.append(filterind)

            except Exception as e:

                LOGEXCEPTION('filter: could not understand filter spec: %s'
                             % cfilt)
                LOGWARNING('filter: not applying this broken filter')


    # now that we have all the filter indices good to go
    # logical-AND all the things

    # make sure we only do filtering if we were told to do so
    if (xmatchexternal or conesearch or columnfilters):

        filterstack = []
        if xmatchexternal:
            filterstack.append(xmatch_matching_index)
        if conesearch:
            filterstack.append(conesearch_matching_index)
        if columnfilters:
            filterstack.extend(allfilterinds)

        finalfilterind = np.column_stack(filterstack)
        finalfilterind = np.all(finalfilterind, axis=1)

        # get the filtered object light curves and object names
        filteredobjectids = lclist['objects'][objectidcol][finalfilterind]
        filteredlcfnames = lclist['objects']['lcfname'][finalfilterind]

    else:

        filteredobjectids = lclist['objects'][objectidcol]
        filteredlcfnames = lclist['objects']['lcfname']


    # if we're told to make a finder chart with the selected objects
    if field_fitsfile is not None and os.path.exists(field_fitsfile):

        # get the RA and DEC of the matching objects
        matching_ra = lclist['objects'][racol][finalfilterind]
        matching_decl = lclist['objects'][declcol][finalfilterind]

        matching_postfix = []

        if xmatchexternal is not None:
            matching_postfix.append(
                'xmatch_%s' %
                os.path.splitext(os.path.basename(xmatchexternal))[0]
            )
        if conesearch is not None:
            matching_postfix.append('conesearch_RA%.3f_DEC%.3f_RAD%.5f' %
                                    tuple(conesearch))

        if columnfilters is not None:
            for cfi, cf in enumerate(columnfilters):
                if cfi == 0:
                    matching_postfix.append('filter_%s_%s_%s' %
                                            tuple(cf.split('|')))
                else:
                    matching_postfix.append('_and_%s_%s_%s' %
                                            tuple(cf.split('|')))

        if len(matching_postfix) > 0:
            matching_postfix = '-%s' % '_'.join(matching_postfix)
        else:
            matching_postfix = ''

        # next, we'll make a PNG plot for the finder
        finder_outfile = os.path.join(
            os.path.dirname(listpickle),
            '%s%s.png' %
            (os.path.splitext(os.path.basename(listpickle))[0],
             matching_postfix)
        )

        finder_png = fits_finder_chart(
            field_fitsfile,
            finder_outfile,
            wcsfrom=field_wcsfrom,
            scale=field_scale,
            stretch=field_stretch,
            colormap=field_colormap,
            findersize=field_findersize,
            overlay_ra=matching_ra,
            overlay_decl=matching_decl,
            overlay_pltopts=field_pltopts,
            grid=field_grid,
            gridcolor=field_gridcolor
        )

        if finder_png is not None:
            LOGINFO('generated a finder PNG '
                    'with an object position overlay '
                    'for this filtered LC list: %s' % finder_png)



    # if copylcsto is not None, copy LCs over to it
    if copylcsto is not None:

        if not os.path.exists(copylcsto):
            os.mkdir(copylcsto)

        if TQDM:
            lciter = tqdm(filteredlcfnames)
        else:
            lciter = filteredlcfnames

        LOGINFO('copying matching light curves to %s' % copylcsto)

        for lc in lciter:
            shutil.copy(lc, copylcsto)


    LOGINFO('done. objects matching all filters: %s' % filteredobjectids.size)

    if xmatchexternal and len(ext_matching_objects) > 0:
        return filteredlcfnames, filteredobjectids, ext_matching_objects
    else:
        return filteredlcfnames, filteredobjectids



##########################
## BINNING LIGHT CURVES ##
##########################

def timebinlc(lcfile,
              binsizesec,
              outdir=None,
              lcformat='hat-sql',
              timecols=None,
              magcols=None,
              errcols=None,
              minbinelems=7):

    '''
    This bins the given light curve file in time using binsizesec.

    '''

    if lcformat not in LCFORM or lcformat is None:
        LOGERROR('unknown light curve format specified: %s' % lcformat)
        return None

    (fileglob, readerfunc, dtimecols, dmagcols,
     derrcols, magsarefluxes, normfunc) = LCFORM[lcformat]

    # override the default timecols, magcols, and errcols
    # using the ones provided to the function
    if timecols is None:
        timecols = dtimecols
    if magcols is None:
        magcols = dmagcols
    if errcols is None:
        errcols = derrcols

    # get the LC into a dict
    lcdict = readerfunc(lcfile)

    # this should handle lists/tuples being returned by readerfunc
    # we assume that the first element is the actual lcdict
    # FIXME: figure out how to not need this assumption
    if ( (isinstance(lcdict, list) or isinstance(lcdict, tuple)) and
         (isinstance(lcdict[0], dict)) ):
        lcdict = lcdict[0]

    # skip already binned light curves
    if 'binned' in lcdict:
        LOGERROR('this light curve appears to be binned already, skipping...')
        return None

    for tcol, mcol, ecol in zip(timecols, magcols, errcols):

        # dereference the columns and get them from the lcdict
        if '.' in tcol:
            tcolget = tcol.split('.')
        else:
            tcolget = [tcol]
        times = dict_get(lcdict, tcolget)

        if '.' in mcol:
            mcolget = mcol.split('.')
        else:
            mcolget = [mcol]
        mags = dict_get(lcdict, mcolget)

        if '.' in ecol:
            ecolget = ecol.split('.')
        else:
            ecolget = [ecol]
        errs = dict_get(lcdict, ecolget)

        # normalize here if not using special normalization
        if normfunc is None:
            ntimes, nmags = normalize_magseries(
                times, mags,
                magsarefluxes=magsarefluxes
            )

            times, mags, errs = ntimes, nmags, errs

        # now bin the mag series as requested
        binned = time_bin_magseries_with_errs(times,
                                              mags,
                                              errs,
                                              binsize=binsizesec,
                                              minbinelems=minbinelems)

        # put this into the special binned key of the lcdict

        # we use mcolget[-1] here so we can deal with dereferenced magcols like
        # sap.sap_flux or pdc.pdc_sapflux
        if 'binned' not in lcdict:
            lcdict['binned'] = {mcolget[-1]: {'times':binned['binnedtimes'],
                                              'mags':binned['binnedmags'],
                                              'errs':binned['binnederrs'],
                                              'nbins':binned['nbins'],
                                              'timebins':binned['jdbins'],
                                              'binsizesec':binsizesec}}

        else:
            lcdict['binned'][mcolget[-1]] = {'times':binned['binnedtimes'],
                                             'mags':binned['binnedmags'],
                                             'errs':binned['binnederrs'],
                                             'nbins':binned['nbins'],
                                             'timebins':binned['jdbins'],
                                             'binsizesec':binsizesec}


    # done with binning for all magcols, now generate the output file
    # this will always be a pickle

    if outdir is None:
        outdir = os.path.dirname(lcfile)

    outfile = os.path.join(outdir, '%s-binned%.1fsec-%s.pkl' %
                           (lcdict['objectid'], binsizesec, lcformat))

    with open(outfile, 'wb') as outfd:
        pickle.dump(lcdict, outfd, protocol=pickle.HIGHEST_PROTOCOL)

    return outfile



def timebinlc_worker(task):
    '''
    This is a parallel worker for the function below.

    task[0] = lcfile
    task[1] = binsizesec
    task[3] = {'outdir','lcformat','timecols','magcols','errcols','minbinelems'}

    '''

    lcfile, binsizesec, kwargs = task

    try:
        binnedlc = timebinlc(lcfile, binsizesec, **kwargs)
        LOGINFO('%s binned using %s sec -> %s OK' %
                (lcfile, binsizesec, binnedlc))
    except Exception as e:
        LOGEXCEPTION('failed to bin %s using binsizesec = %s' % (lcfile,
                                                                 binsizesec))
        return None



def parallel_timebin(lclist,
                     binsizesec,
                     maxobjects=None,
                     outdir=None,
                     lcformat='hat-sql',
                     timecols=None,
                     magcols=None,
                     errcols=None,
                     minbinelems=7,
                     nworkers=NCPUS,
                     maxworkertasks=1000):
    '''
    This bins all the light curves in lclist using binsizesec.

    '''

    if outdir and not os.path.exists(outdir):
        os.mkdir(outdir)

    if maxobjects is not None:
        lclist = lclist[:maxobjects]

    tasks = [(x, binsizesec, {'outdir':outdir,
                              'lcformat':lcformat,
                              'timecols':timecols,
                              'magcols':magcols,
                              'errcols':errcols,
                              'minbinelems':minbinelems}) for x in lclist]

    pool = mp.Pool(nworkers, maxtasksperchild=maxworkertasks)
    results = pool.map(timebinlc_worker, tasks)
    pool.close()
    pool.join()

    resdict = {os.path.basename(x):y for (x,y) in zip(lclist, results)}

    return resdict



def parallel_timebin_lcdir(lcdir,
                           binsizesec,
                           maxobjects=None,
                           outdir=None,
                           lcformat='hat-sql',
                           timecols=None,
                           magcols=None,
                           errcols=None,
                           minbinelems=7,
                           nworkers=NCPUS,
                           maxworkertasks=1000):
    '''
    This bins all the light curves in lcdir using binsizesec.

    '''

    # get the light curve glob associated with specified lcformat
    if lcformat not in LCFORM or lcformat is None:
        LOGERROR('unknown light curve format specified: %s' % lcformat)
        return None

    (fileglob, readerfunc, dtimecols, dmagcols,
     derrcols, magsarefluxes, normfunc) = LCFORM[lcformat]

    lclist = sorted(glob.glob(os.path.join(lcdir, fileglob)))

    return parallel_timebin(lclist,
                            binsizesec,
                            maxobjects=maxobjects,
                            outdir=outdir,
                            lcformat=lcformat,
                            timecols=timecols,
                            magcols=magcols,
                            errcols=errcols,
                            minbinelems=minbinelems,
                            nworkers=nworkers,
                            maxworkertasks=maxworkertasks)



##########################
## VARIABILITY FEATURES ##
##########################

def get_varfeatures(lcfile,
                    outdir,
                    timecols=None,
                    magcols=None,
                    errcols=None,
                    mindet=1000,
                    lcformat='hat-sql'):
    '''
    This runs varfeatures on a single LC file.

    '''

    if lcformat not in LCFORM or lcformat is None:
        LOGERROR('unknown light curve format specified: %s' % lcformat)
        return None

    (fileglob, readerfunc, dtimecols, dmagcols,
     derrcols, magsarefluxes, normfunc) = LCFORM[lcformat]

    # override the default timecols, magcols, and errcols
    # using the ones provided to the function
    if timecols is None:
        timecols = dtimecols
    if magcols is None:
        magcols = dmagcols
    if errcols is None:
        errcols = derrcols

    try:

        # get the LC into a dict
        lcdict = readerfunc(lcfile)

        # this should handle lists/tuples being returned by readerfunc
        # we assume that the first element is the actual lcdict
        # FIXME: figure out how to not need this assumption
        if ( (isinstance(lcdict, list) or isinstance(lcdict, tuple)) and
             (isinstance(lcdict[0], dict)) ):
            lcdict = lcdict[0]

        resultdict = {'objectid':lcdict['objectid'],
                      'info':lcdict['objectinfo'],
                      'lcfbasename':os.path.basename(lcfile)}


        # normalize using the special function if specified
        if normfunc is not None:
            lcdict = normfunc(lcdict)

        for tcol, mcol, ecol in zip(timecols, magcols, errcols):

            # dereference the columns and get them from the lcdict
            if '.' in tcol:
                tcolget = tcol.split('.')
            else:
                tcolget = [tcol]
            times = dict_get(lcdict, tcolget)

            if '.' in mcol:
                mcolget = mcol.split('.')
            else:
                mcolget = [mcol]
            mags = dict_get(lcdict, mcolget)

            if '.' in ecol:
                ecolget = ecol.split('.')
            else:
                ecolget = [ecol]
            errs = dict_get(lcdict, ecolget)

            # normalize here if not using special normalization
            if normfunc is None:
                ntimes, nmags = normalize_magseries(
                    times, mags,
                    magsarefluxes=magsarefluxes
                )

                times, mags, errs = ntimes, nmags, errs


            # make sure we have finite values
            finind = np.isfinite(times) & np.isfinite(mags) & np.isfinite(errs)

            # make sure we have enough finite values
            if mags[finind].size < mindet:

                LOGINFO('not enough LC points: %s in normalized %s LC: %s' %
                        (mags[finind].size, mcol, os.path.basename(lcfile)))
                resultdict[mcolget[-1]] = None

            else:

                # get the features for this magcol
                lcfeatures = varfeatures.all_nonperiodic_features(
                    times, mags, errs
                )
                resultdict[mcolget[-1]] = lcfeatures

        # now that we've collected all the magcols, we can choose which is the
        # "best" magcol. this is defined as the magcol that gives us the
        # smallest LC MAD.

        try:
            magmads = np.zeros(len(magcols))
            for mind, mcol in enumerate(magcols):
                if '.' in mcol:
                    mcolget = mcol.split('.')
                else:
                    mcolget = [mcol]

                magmads[mind] = resultdict[mcolget[-1]]['mad']

            # smallest MAD index
            bestmagcolind = np.where(magmads == np.min(magmads))[0]
            resultdict['bestmagcol'] = magcols[bestmagcolind]

        except:
            resultdict['bestmagcol'] = None

        outfile = os.path.join(outdir,
                               'varfeatures-%s.pkl' % resultdict['objectid'])

        with open(outfile, 'wb') as outfd:
            pickle.dump(resultdict, outfd, protocol=4)

        return outfile

    except Exception as e:

        LOGEXCEPTION('failed to get LC features for %s because: %s' %
                     (os.path.basename(lcfile), e))
        return None



def varfeatures_worker(task):
    '''
    This wraps varfeatures.

    '''

    try:
        lcfile, outdir, timecols, magcols, errcols, mindet, lcformat = task
        return get_varfeatures(lcfile, outdir,
                               timecols=timecols,
                               magcols=magcols,
                               errcols=errcols,
                               mindet=mindet,
                               lcformat=lcformat)

    except:
        return None


def serial_varfeatures(lclist,
                       outdir,
                       maxobjects=None,
                       timecols=None,
                       magcols=None,
                       errcols=None,
                       mindet=1000,
                       lcformat='hat-sql',
                       nworkers=NCPUS):

    if maxobjects:
        lclist = lclist[:maxobjects]

    tasks = [(x, outdir, timecols, magcols, errcols, mindet, lcformat)
             for x in lclist]

    for task in tqdm(tasks):
        result = varfeatures_worker(task)

    return result



def parallel_varfeatures(lclist,
                         outdir,
                         maxobjects=None,
                         timecols=None,
                         magcols=None,
                         errcols=None,
                         mindet=1000,
                         lcformat='hat-sql',
                         nworkers=NCPUS):
    '''
    This runs varfeatures in parallel for all light curves in lclist.

    '''
    # make sure to make the output directory if it doesn't exist
    if not os.path.exists(outdir):
        os.makedirs(outdir)

    if maxobjects:
        lclist = lclist[:maxobjects]

    tasks = [(x, outdir, timecols, magcols, errcols, mindet, lcformat)
             for x in lclist]

    with ProcessPoolExecutor(max_workers=nworkers) as executor:
        resultfutures = executor.map(varfeatures_worker, tasks)

    results = [x for x in resultfutures]
    resdict = {os.path.basename(x):y for (x,y) in zip(lclist, results)}

    return resdict



def parallel_varfeatures_lcdir(lcdir,
                               outdir,
                               maxobjects=None,
                               timecols=None,
                               magcols=None,
                               errcols=None,
                               recursive=True,
                               mindet=1000,
                               lcformat='hat-sql',
                               nworkers=NCPUS):
    '''
    This runs parallel variable feature extraction for a directory of LCs.

    '''

    if lcformat not in LCFORM or lcformat is None:
        LOGERROR('unknown light curve format specified: %s' % lcformat)
        return None

    fileglob = LCFORM[lcformat][0]

    # now find the files
    LOGINFO('searching for %s light curves in %s ...' % (lcformat, lcdir))

    if recursive is False:
        matching = glob.glob(os.path.join(lcdir, fileglob))

    else:
        # use recursive glob for Python 3.5+
        if sys.version_info[:2] > (3,4):

            matching = glob.glob(os.path.join(lcdir,
                                              '**',
                                              fileglob),recursive=True)

        # otherwise, use os.walk and glob
        else:

            # use os.walk to go through the directories
            walker = os.walk(lcdir)
            matching = []

            for root, dirs, files in walker:
                for sdir in dirs:
                    searchpath = os.path.join(root,
                                              sdir,
                                              fileglob)
                    foundfiles = glob.glob(searchpath)

                    if foundfiles:
                        matching.extend(foundfiles)


    # now that we have all the files, process them
    if matching and len(matching) > 0:

        LOGINFO('found %s light curves, getting varfeatures...' %
                len(matching))

        return parallel_varfeatures(matching,
                                    outdir,
                                    maxobjects=maxobjects,
                                    timecols=timecols,
                                    magcols=magcols,
                                    errcols=errcols,
                                    mindet=mindet,
                                    lcformat=lcformat,
                                    nworkers=nworkers)

    else:

        LOGERROR('no light curve files in %s format found in %s' % (lcformat,
                                                                    lcdir))
        return None



#######################
## PERIODIC FEATURES ##
#######################

def get_periodicfeatures(pfpickle,
                         lcbasedir,
                         outdir,
                         fourierorder=5,
                         # these are depth, duration, ingress duration
                         transitparams=[-0.01,0.1,0.1],
                         # these are depth, duration, depth ratio, secphase
                         ebparams=[-0.2,0.3,0.7,0.5],
                         pdiff_threshold=1.0e-4,
                         sidereal_threshold=1.0e-4,
                         sampling_peak_multiplier=5.0,
                         sampling_startp=None,
                         sampling_endp=None,
                         starfeatures=None,
                         timecols=None,
                         magcols=None,
                         errcols=None,
                         lcformat='hat-sql',
                         sigclip=10.0,
                         magsarefluxes=False,
                         verbose=True,
                         raiseonfail=False):
    '''This gets all periodic features for the object.

    If starfeatures is not None, it should be the filename of the
    starfeatures-<objectid>.pkl created by get_starfeatures for this
    object. This is used to get the neighbor's light curve and phase it with
    this object's period to see if this object is blended.

    '''

    if lcformat not in LCFORM or lcformat is None:
        LOGERROR('unknown light curve format specified: %s' % lcformat)
        return None

    (fileglob, readerfunc, dtimecols, dmagcols,
     derrcols, magsarefluxes, normfunc) = LCFORM[lcformat]

    # open the pfpickle
    if pfpickle.endswith('.gz'):
        infd = gzip.open(pfpickle)
    else:
        infd = open(pfpickle)
    pf = pickle.load(infd)
    infd.close()

    lcfile = os.path.join(lcbasedir, pf['lcfbasename'])
    objectid = pf['objectid']

    if 'kwargs' in pf:
        kwargs = pf['kwargs']
    else:
        kwargs = None

    # override the default timecols, magcols, and errcols
    # using the ones provided to the periodfinder
    # if those don't exist, use the defaults from the lcformat def
    if kwargs and 'timecols' in kwargs and timecols is None:
        timecols = kwargs['timecols']
    elif not kwargs and not timecols:
        timecols = dtimecols

    if kwargs and 'magcols' in kwargs and magcols is None:
        magcols = kwargs['magcols']
    elif not kwargs and not magcols:
        magcols = dmagcols

    if kwargs and 'errcols' in kwargs and errcols is None:
        errcols = kwargs['errcols']
    elif not kwargs and not errcols:
        errcols = derrcols

    # check if the light curve file exists
    if not os.path.exists(lcfile):
        LOGERROR("can't find LC %s for object %s" % (lcfile, objectid))
        return None


    # check if we have neighbors we can get the LCs for
    if starfeatures is not None and os.path.exists(starfeatures):

        with open(starfeatures,'rb') as infd:
            starfeat = pickle.load(infd)

        if starfeat['closestnbrlcfname'].size > 0:

            nbr_full_lcf = starfeat['closestnbrlcfname'][0]

            # check for this LC in the lcbasedir
            if os.path.exists(os.path.join(lcbasedir,
                                           os.path.basename(nbr_full_lcf))):
                nbrlcf = os.path.join(lcbasedir,
                                      os.path.basename(nbr_full_lcf))
            # if it's not there, check for this file at the full LC location
            elif os.path.exists(nbr_full_lcf):
                nbrlcf = nbr_full_lcf
            # otherwise, we can't find it, so complain
            else:
                LOGWARNING("can't find neighbor light curve file: %s in "
                           "its original directory: %s, or in this object's "
                           "lcbasedir: %s, skipping neighbor processing..." %
                           (os.path.basename(nbr_full_lcf),
                            os.path.dirname(nbr_full_lcf),
                            lcbasedir))
                nbrlcf = None

        else:
            nbrlcf = None

    else:
        nbrlcf = None


    # now, start processing for periodic feature extraction
    try:

        # get the object LC into a dict
        lcdict = readerfunc(lcfile)

        # this should handle lists/tuples being returned by readerfunc
        # we assume that the first element is the actual lcdict
        # FIXME: figure out how to not need this assumption
        if ( (isinstance(lcdict, list) or isinstance(lcdict, tuple)) and
             (isinstance(lcdict[0], dict)) ):
            lcdict = lcdict[0]

        # get the nbr object LC into a dict if there is one
        if nbrlcf is not None:

            nbrlcdict = readerfunc(nbrlcf)

            # this should handle lists/tuples being returned by readerfunc
            # we assume that the first element is the actual lcdict
            # FIXME: figure out how to not need this assumption
            if ( (isinstance(nbrlcdict, list) or
                  isinstance(nbrlcdict, tuple)) and
                 (isinstance(nbrlcdict[0], dict)) ):
                nbrlcdict = nbrlcdict[0]

        # this will be the output file
        outfile = os.path.join(outdir, 'periodicfeatures-%s.pkl' % objectid)

        # normalize using the special function if specified
        if normfunc is not None:
            lcdict = normfunc(lcdict)

            if nbrlcf:
                nbrlcdict = normfunc(nbrlcdict)


        resultdict = {}

        for tcol, mcol, ecol in zip(timecols, magcols, errcols):

            # dereference the columns and get them from the lcdict
            if '.' in tcol:
                tcolget = tcol.split('.')
            else:
                tcolget = [tcol]
            times = dict_get(lcdict, tcolget)

            if nbrlcf:
                nbrtimes = dict_get(nbrlcdict, tcolget)
            else:
                nbrtimes = None


            if '.' in mcol:
                mcolget = mcol.split('.')
            else:
                mcolget = [mcol]

            mags = dict_get(lcdict, mcolget)

            if nbrlcf:
                nbrmags = dict_get(nbrlcdict, mcolget)
            else:
                nbrmags = None


            if '.' in ecol:
                ecolget = ecol.split('.')
            else:
                ecolget = [ecol]

            errs = dict_get(lcdict, ecolget)

            if nbrlcf:
                nbrerrs = dict_get(nbrlcdict, ecolget)
            else:
                nbrerrs = None

            #
            # filter out nans, etc. from the object and any neighbor LC
            #

            # get the finite values
            finind = np.isfinite(times) & np.isfinite(mags) & np.isfinite(errs)
            ftimes, fmags, ferrs = times[finind], mags[finind], errs[finind]

            if nbrlcf:

                nfinind = (np.isfinite(nbrtimes) &
                           np.isfinite(nbrmags) &
                           np.isfinite(nbrerrs))
                nbrftimes, nbrfmags, nbrferrs = (nbrtimes[nfinind],
                                                 nbrmags[nfinind],
                                                 nbrerrs[nfinind])

            # get nonzero errors
            nzind = np.nonzero(ferrs)
            ftimes, fmags, ferrs = ftimes[nzind], fmags[nzind], ferrs[nzind]

            if nbrlcf:

                nnzind = np.nonzero(nbrferrs)
                nbrftimes, nbrfmags, nbrferrs = (nbrftimes[nnzind],
                                                 nbrfmags[nnzind],
                                                 nbrferrs[nnzind])

            # normalize here if not using special normalization
            if normfunc is None:

                ntimes, nmags = normalize_magseries(
                    ftimes, fmags,
                    magsarefluxes=magsarefluxes
                )

                times, mags, errs = ntimes, nmags, ferrs

                if nbrlcf:
                    nbrntimes, nbrnmags = normalize_magseries(
                        nbrftimes, nbrfmags,
                        magsarefluxes=magsarefluxes
                    )
                    nbrtimes, nbrmags, nbrerrs = nbrntimes, nbrnmags, nbrferrs
                else:
                    nbrtimes, nbrmags, nbrerrs = None, None, None

            else:
                times, mags, errs = ftimes, fmags, ferrs


            if times.size > 999:

                #
                # now we have times, mags, errs (and nbrtimes, nbrmags, nbrerrs)
                #
                available_pfmethods = []
                available_pgrams = []
                available_bestperiods = []

                for k in pf[mcolget[-1]].keys():

                    if k in PFMETHODS:

                        available_pgrams.append(pf[mcolget[-1]][k])

                        if k != 'win':
                            available_pfmethods.append(
                                pf[mcolget[-1]][k]['method']
                            )
                            available_bestperiods.append(
                                pf[mcolget[-1]][k]['bestperiod']
                            )

                #
                # process periodic features for this magcol
                #
                featkey = 'periodicfeatures-%s' % mcolget[-1]
                resultdict[featkey] = {}

                # first, handle the periodogram features
                pgramfeat = periodicfeatures.periodogram_features(
                    available_pgrams, times, mags, errs,
                    sigclip=sigclip,
                    pdiff_threshold=pdiff_threshold,
                    sidereal_threshold=sidereal_threshold,
                    sampling_peak_multiplier=sampling_peak_multiplier,
                    sampling_startp=sampling_startp,
                    sampling_endp=sampling_endp,
                    verbose=verbose
                )
                resultdict[featkey].update(pgramfeat)

                resultdict[featkey]['pfmethods'] = available_pfmethods

                # then for each bestperiod, get phasedlc and lcfit features
                for ind, pfm, bp in zip(range(len(available_bestperiods)),
                                        available_pfmethods,
                                        available_bestperiods):

                    resultdict[featkey][pfm] = periodicfeatures.lcfit_features(
                        times, mags, errs, bp,
                        fourierorder=fourierorder,
                        transitparams=transitparams,
                        ebparams=ebparams,
                        sigclip=sigclip,
                        magsarefluxes=magsarefluxes,
                        verbose=verbose
                    )

                    phasedlcfeat = periodicfeatures.phasedlc_features(
                        times, mags, errs, bp,
                        nbrtimes=nbrtimes,
                        nbrmags=nbrmags,
                        nbrerrs=nbrerrs
                    )

                    resultdict[featkey][pfm].update(phasedlcfeat)


            else:

                LOGERROR('not enough finite measurements in magcol: %s, for '
                         'pfpickle: %s, skipping this magcol'
                         % (mcol, pfpickle))
                featkey = 'periodicfeatures-%s' % mcolget[-1]
                resultdict[featkey] = None

        #
        # end of per magcol processing
        #
        # write resultdict to pickle
        outfile = os.path.join(outdir, 'periodicfeatures-%s.pkl' % objectid)
        with open(outfile,'wb') as outfd:
            pickle.dump(resultdict, outfd, pickle.HIGHEST_PROTOCOL)

        return outfile

    except Exception as e:

        LOGEXCEPTION('failed to run for pf: %s, lcfile: %s' %
                     (pfpickle, lcfile))
        if raiseonfail:
            raise
        else:
            return None



def periodicfeatures_worker(task):
    '''
    This is a parallel worker for the drivers below.

    '''

    pfpickle, lcbasedir, outdir, starfeatures, kwargs = task

    try:

        return get_periodicfeatures(pfpickle,
                                    lcbasedir,
                                    outdir,
                                    starfeatures=starfeatures,
                                    **kwargs)

    except Exception as e:

        LOGEXCEPTION('failed to get periodicfeatures for %s' % pfpickle)



def serial_periodicfeatures(pfpkl_list,
                            lcbasedir,
                            outdir,
                            starfeaturesdir=None,
                            fourierorder=5,
                            # these are depth, duration, ingress duration
                            transitparams=[-0.01,0.1,0.1],
                            # these are depth, duration, depth ratio, secphase
                            ebparams=[-0.2,0.3,0.7,0.5],
                            pdiff_threshold=1.0e-4,
                            sidereal_threshold=1.0e-4,
                            sampling_peak_multiplier=5.0,
                            sampling_startp=None,
                            sampling_endp=None,
                            starfeatures=None,
                            timecols=None,
                            magcols=None,
                            errcols=None,
                            lcformat='hat-sql',
                            sigclip=10.0,
                            magsarefluxes=False,
                            verbose=False,
                            maxobjects=None,
                            nworkers=NCPUS):
    '''This drives the periodicfeatures collection for a list of periodfinding
    pickles.

    '''
    if lcformat not in LCFORM or lcformat is None:
        LOGERROR('unknown light curve format specified: %s' % lcformat)
        return None

    # make sure to make the output directory if it doesn't exist
    if not os.path.exists(outdir):
        os.makedirs(outdir)

    if maxobjects:
        pfpkl_list = pfpkl_list[:maxobjects]

    LOGINFO('%s periodfinding pickles to process' % len(pfpkl_list))

    # if the starfeaturedir is provided, try to find a starfeatures pickle for
    # each periodfinding pickle in pfpkl_list
    if starfeaturesdir and os.path.exists(starfeaturesdir):

        starfeatures_list = []

        LOGINFO('collecting starfeatures pickles...')

        for pfpkl in pfpkl_list:

            sfpkl1 = os.path.basename(pfpkl).replace('periodfinding',
                                                     'starfeatures')
            sfpkl2 = sfpkl1.replace('.gz','')

            sfpath1 = os.path.join(starfeaturesdir, sfpkl1)
            sfpath2 = os.path.join(starfeaturesdir, sfpkl2)

            if os.path.exists(sfpath1):
                starfeatures_list.append(sfpkl1)
            elif os.path.exists(sfpath2):
                starfeatures_list.append(sfpkl2)
            else:
                starfeatures_list.append(None)

    else:

        starfeatures_list = [None for x in pfpkl_list]

    # generate the task list
    kwargs = {'fourierorder':fourierorder,
              'transitparams':transitparams,
              'ebparams':ebparams,
              'pdiff_threshold':pdiff_threshold,
              'sidereal_threshold':sidereal_threshold,
              'sampling_peak_multiplier':sampling_peak_multiplier,
              'sampling_startp':sampling_startp,
              'sampling_endp':sampling_endp,
              'timecols':timecols,
              'magcols':magcols,
              'errcols':errcols,
              'lcformat':lcformat,
              'sigclip':sigclip,
              'magsarefluxes':magsarefluxes,
              'verbose':verbose}

    tasks = [(x, lcbasedir, outdir, y, kwargs) for (x,y) in
             zip(pfpkl_list, starfeatures_list)]

    LOGINFO('processing periodfinding pickles...')

    for task in tqdm(tasks):
        result = periodicfeatures_worker(task)



def parallel_periodicfeatures(pfpkl_list,
                              lcbasedir,
                              outdir,
                              starfeaturesdir=None,
                              fourierorder=5,
                              # these are depth, duration, ingress duration
                              transitparams=[-0.01,0.1,0.1],
                              # these are depth, duration, depth ratio, secphase
                              ebparams=[-0.2,0.3,0.7,0.5],
                              pdiff_threshold=1.0e-4,
                              sidereal_threshold=1.0e-4,
                              sampling_peak_multiplier=5.0,
                              sampling_startp=None,
                              sampling_endp=None,
                              timecols=None,
                              magcols=None,
                              errcols=None,
                              lcformat='hat-sql',
                              sigclip=10.0,
                              magsarefluxes=False,
                              verbose=False,
                              maxobjects=None,
                              nworkers=NCPUS):
    '''
    This runs periodicfeatures in parallel for all periodfinding pickles.

    '''
    # make sure to make the output directory if it doesn't exist
    if not os.path.exists(outdir):
        os.makedirs(outdir)

    if maxobjects:
        pfpkl_list = pfpkl_list[:maxobjects]

    LOGINFO('%s periodfinding pickles to process' % len(pfpkl_list))

    # if the starfeaturedir is provided, try to find a starfeatures pickle for
    # each periodfinding pickle in pfpkl_list
    if starfeaturesdir and os.path.exists(starfeaturesdir):

        starfeatures_list = []

        LOGINFO('collecting starfeatures pickles...')

        for pfpkl in pfpkl_list:

            sfpkl1 = os.path.basename(pfpkl).replace('periodfinding',
                                                     'starfeatures')
            sfpkl2 = sfpkl1.replace('.gz','')

            sfpath1 = os.path.join(starfeaturesdir, sfpkl1)
            sfpath2 = os.path.join(starfeaturesdir, sfpkl2)

            if os.path.exists(sfpath1):
                starfeatures_list.append(sfpkl1)
            elif os.path.exists(sfpath2):
                starfeatures_list.append(sfpkl2)
            else:
                starfeatures_list.append(None)

    else:

        starfeatures_list = [None for x in pfpkl_list]

    # generate the task list
    kwargs = {'fourierorder':fourierorder,
              'transitparams':transitparams,
              'ebparams':ebparams,
              'pdiff_threshold':pdiff_threshold,
              'sidereal_threshold':sidereal_threshold,
              'sampling_peak_multiplier':sampling_peak_multiplier,
              'sampling_startp':sampling_startp,
              'sampling_endp':sampling_endp,
              'timecols':timecols,
              'magcols':magcols,
              'errcols':errcols,
              'lcformat':lcformat,
              'sigclip':sigclip,
              'magsarefluxes':magsarefluxes,
              'verbose':verbose}

    tasks = [(x, lcbasedir, outdir, y, kwargs) for (x,y) in
             zip(pfpkl_list, starfeatures_list)]

    LOGINFO('processing periodfinding pickles...')

    with ProcessPoolExecutor(max_workers=nworkers) as executor:
        resultfutures = executor.map(periodicfeatures_worker, tasks)

    results = [x for x in resultfutures]
    resdict = {os.path.basename(x):y for (x,y) in zip(pfpkl_list, results)}

    return resdict



def parallel_periodicfeatures_lcdir(
        pfpkl_dir,
        lcbasedir,
        outdir,
        pfpkl_glob='periodfinding-*.pkl*',
        starfeaturesdir=None,
        fourierorder=5,
        # these are depth, duration, ingress duration
        transitparams=[-0.01,0.1,0.1],
        # these are depth, duration, depth ratio, secphase
        ebparams=[-0.2,0.3,0.7,0.5],
        pdiff_threshold=1.0e-4,
        sidereal_threshold=1.0e-4,
        sampling_peak_multiplier=5.0,
        sampling_startp=None,
        sampling_endp=None,
        timecols=None,
        magcols=None,
        errcols=None,
        lcformat='hat-sql',
        sigclip=10.0,
        magsarefluxes=False,
        verbose=False,
        maxobjects=None,
        nworkers=NCPUS,
        recursive=True,
):
    '''This runs parallel periodicfeature extraction for a directory of
    periodfinding result pickles.

    '''

    if lcformat not in LCFORM or lcformat is None:
        LOGERROR('unknown light curve format specified: %s' % lcformat)
        return None

    fileglob = pfpkl_glob

    # now find the files
    LOGINFO('searching for periodfinding pickles in %s ...' % pfpkl_dir)

    if recursive is False:
        matching = glob.glob(os.path.join(pfpkl_dir, fileglob))

    else:
        # use recursive glob for Python 3.5+
        if sys.version_info[:2] > (3,4):

            matching = glob.glob(os.path.join(pfpkl_dir,
                                              '**',
                                              fileglob),recursive=True)

        # otherwise, use os.walk and glob
        else:

            # use os.walk to go through the directories
            walker = os.walk(pfpkl_dir)
            matching = []

            for root, dirs, files in walker:
                for sdir in dirs:
                    searchpath = os.path.join(root,
                                              sdir,
                                              fileglob)
                    foundfiles = glob.glob(searchpath)

                    if foundfiles:
                        matching.extend(foundfiles)


    # now that we have all the files, process them
    if matching and len(matching) > 0:

        LOGINFO('found %s periodfinding pickles, getting periodicfeatures...' %
                len(matching))

        return parallel_periodicfeatures(
            matching,
            lcbasedir,
            outdir,
            starfeaturesdir=starfeaturesdir,
            fourierorder=fourierorder,
            transitparams=transitparams,
            ebparams=ebparams,
            pdiff_threshold=pdiff_threshold,
            sidereal_threshold=sidereal_threshold,
            sampling_peak_multiplier=sampling_peak_multiplier,
            sampling_startp=sampling_startp,
            sampling_endp=sampling_endp,
            timecols=timecols,
            magcols=magcols,
            errcols=errcols,
            lcformat=lcformat,
            sigclip=sigclip,
            magsarefluxes=magsarefluxes,
            verbose=verbose,
            maxobjects=maxobjects,
            nworkers=nworkers,
        )

    else:

        LOGERROR('no periodfinding pickles found in %s' % (pfpkl_dir))
        return None



###################
## STAR FEATURES ##
###################

def get_starfeatures(lcfile,
                     outdir,
                     kdtree,
                     objlist,
                     lcflist,
                     neighbor_radius_arcsec,
                     deredden=True,
                     custom_bandpasses=None,
                     lcformat='hat-sql'):
    '''This runs the functions from astrobase.varclass.starfeatures on a single
    light curve file.

    lcfile is the LC file to extract star features for

    outdir is the directory to write the output pickle to

    kdtree is a scipy.spatial KDTree or cKDTree

    objlist is a numpy array of object IDs in the same order as KDTree.data

    lcflist is a numpy array of light curve filenames in the same order as
    KDTree.data

    neighbor_radius_arcsec indicates the radius in arcsec to search for
    neighbors for this object using the light curve catalog's kdtree, objlist,
    and lcflist and in GAIA.

    deredden controls if the colors and any color classifications will be
    dereddened using 2MASS DUST.

    lcformat is a key in LCFORM specifying the type of light curve lcfile is

    '''

    if lcformat not in LCFORM or lcformat is None:
        LOGERROR('unknown light curve format specified: %s' % lcformat)
        return None

    (fileglob, readerfunc, dtimecols, dmagcols,
     derrcols, magsarefluxes, normfunc) = LCFORM[lcformat]

    try:

        # get the LC into a dict
        lcdict = readerfunc(lcfile)

        # this should handle lists/tuples being returned by readerfunc
        # we assume that the first element is the actual lcdict
        # FIXME: figure out how to not need this assumption
        if ( (isinstance(lcdict, list) or isinstance(lcdict, tuple)) and
             (isinstance(lcdict[0], dict)) ):
            lcdict = lcdict[0]

        resultdict = {'objectid':lcdict['objectid'],
                      'info':lcdict['objectinfo'],
                      'lcfbasename':os.path.basename(lcfile)}

        # run the coord features first
        coordfeat = starfeatures.coord_features(lcdict['objectinfo'])

        # next, run the color features
        colorfeat = starfeatures.color_features(
            lcdict['objectinfo'],
            deredden=deredden,
            custom_bandpasses=custom_bandpasses
        )

        # run a rough color classification
        colorclass = starfeatures.color_classification(colorfeat,
                                                       coordfeat)

        # finally, run the neighbor features
        nbrfeat = starfeatures.neighbor_features(lcdict['objectinfo'],
                                                 kdtree,
                                                 neighbor_radius_arcsec)

        # get the objectids of the neighbors found if any
        if nbrfeat['nbrindices'].size > 0:
            nbrfeat['nbrobjectids'] = objlist[nbrfeat['nbrindices']]
            nbrfeat['closestnbrobjectid'] = objlist[
                nbrfeat['closestdistnbrind']
            ]
            nbrfeat['closestnbrlcfname'] = lcflist[
                nbrfeat['closestdistnbrind']
            ]

        else:
            nbrfeat['nbrobjectids'] = np.array([])
            nbrfeat['closestnbrobjectid'] = np.array([])
            nbrfeat['closestnbrlcfname'] = np.array([])

        # update the result dict
        resultdict.update(coordfeat)
        resultdict.update(colorfeat)
        resultdict.update(colorclass)
        resultdict.update(nbrfeat)

        outfile = os.path.join(outdir,
                               'starfeatures-%s.pkl' % resultdict['objectid'])

        with open(outfile, 'wb') as outfd:
            pickle.dump(resultdict, outfd, protocol=4)

        return outfile

    except Exception as e:

        LOGEXCEPTION('failed to get star features for %s because: %s' %
                     (os.path.basename(lcfile), e))
        return None



def starfeatures_worker(task):
    '''
    This wraps starfeatures.

    '''

    try:
        (lcfile, outdir, kdtree, objlist,
         lcflist, neighbor_radius_arcsec,
         deredden, custom_bandpasses, lcformat) = task

        return get_starfeatures(lcfile, outdir,
                                kdtree, objlist, lcflist,
                                neighbor_radius_arcsec,
                                deredden=deredden,
                                custom_bandpasses=custom_bandpasses,
                                lcformat=lcformat)
    except:
        return None


def serial_starfeatures(lclist,
                        outdir,
                        lclistpickle,
                        neighbor_radius_arcsec,
                        maxobjects=None,
                        deredden=True,
                        custom_bandpasses=None,
                        lcformat='hat-sql',
                        nworkers=NCPUS):
    '''This drives the starfeatures function for a collection of LCs.

    lclistpickle is a pickle containing at least:

    - an object ID array accessible with dict keys ['objects']['objectid']

    - an LC filename array accessible with dict keys ['objects']['lcfname']

    - a scipy.spatial.KDTree or cKDTree object to use for finding neighbors for
      each object accessible with dict key ['kdtree']

    This pickle can be produced using lcproc.make_lclist.

    '''
    # make sure to make the output directory if it doesn't exist
    if not os.path.exists(outdir):
        os.makedirs(outdir)

    if maxobjects:
        lclist = lclist[:maxobjects]

    # read in the kdtree pickle
    with open(lclistpickle, 'rb') as infd:
        kdt_dict = pickle.load(infd)

    kdt = kdt_dict['kdtree']
    objlist = kdt_dict['objects']['objectid']
    objlcfl = kdt_dict['objects']['lcfname']

    tasks = [(x, outdir, kdt, objlist, objlcfl,
              neighbor_radius_arcsec,
              deredden, custom_bandpasses, lcformat) for x in lclist]

    for task in tqdm(tasks):
        result = starfeatures_worker(task)

    return result



def parallel_starfeatures(lclist,
                          outdir,
                          lclistpickle,
                          neighbor_radius_arcsec,
                          maxobjects=None,
                          deredden=True,
                          custom_bandpasses=None,
                          lcformat='hat-sql',
                          nworkers=NCPUS):
    '''
    This runs starfeatures in parallel for all light curves in lclist.

    '''

    if lcformat not in LCFORM or lcformat is None:
        LOGERROR('unknown light curve format specified: %s' % lcformat)
        return None

    # make sure to make the output directory if it doesn't exist
    if not os.path.exists(outdir):
        os.makedirs(outdir)

    if maxobjects:
        lclist = lclist[:maxobjects]

    # read in the kdtree pickle
    with open(lclistpickle, 'rb') as infd:
        kdt_dict = pickle.load(infd)

    kdt = kdt_dict['kdtree']
    objlist = kdt_dict['objects']['objectid']
    objlcfl = kdt_dict['objects']['lcfname']

    tasks = [(x, outdir, kdt, objlist, objlcfl,
              neighbor_radius_arcsec,
              deredden, custom_bandpasses, lcformat) for x in lclist]

    with ProcessPoolExecutor(max_workers=nworkers) as executor:
        resultfutures = executor.map(starfeatures_worker, tasks)

    results = [x for x in resultfutures]
    resdict = {os.path.basename(x):y for (x,y) in zip(lclist, results)}

    return resdict



def parallel_starfeatures_lcdir(lcdir,
                                outdir,
                                lclistpickle,
                                neighbor_radius_arcsec,
                                maxobjects=None,
                                deredden=True,
                                custom_bandpasses=None,
                                lcformat='hat-sql',
                                nworkers=NCPUS,
                                recursive=True):
    '''
    This runs parallel star feature extraction for a directory of LCs.

    '''

    if lcformat not in LCFORM or lcformat is None:
        LOGERROR('unknown light curve format specified: %s' % lcformat)
        return None

    fileglob = LCFORM[lcformat][0]

    # now find the files
    LOGINFO('searching for %s light curves in %s ...' % (lcformat, lcdir))

    if recursive is False:
        matching = glob.glob(os.path.join(lcdir, fileglob))

    else:
        # use recursive glob for Python 3.5+
        if sys.version_info[:2] > (3,4):

            matching = glob.glob(os.path.join(lcdir,
                                              '**',
                                              fileglob),recursive=True)

        # otherwise, use os.walk and glob
        else:

            # use os.walk to go through the directories
            walker = os.walk(lcdir)
            matching = []

            for root, dirs, files in walker:
                for sdir in dirs:
                    searchpath = os.path.join(root,
                                              sdir,
                                              fileglob)
                    foundfiles = glob.glob(searchpath)

                    if foundfiles:
                        matching.extend(foundfiles)


    # now that we have all the files, process them
    if matching and len(matching) > 0:

        LOGINFO('found %s light curves, getting starfeatures...' %
                len(matching))

        return parallel_starfeatures(matching,
                                     outdir,
                                     lclistpickle,
                                     neighbor_radius_arcsec,
                                     deredden=deredden,
                                     custom_bandpasses=custom_bandpasses,
                                     maxobjects=maxobjects,
                                     lcformat=lcformat,
                                     nworkers=nworkers)

    else:

        LOGERROR('no light curve files in %s format found in %s' % (lcformat,
                                                                    lcdir))
        return None



###########################
## VARIABILITY THRESHOLD ##
###########################

def variability_threshold(featuresdir,
                          outfile,
                          magbins=np.arange(8.0,16.25,0.25),
                          maxobjects=None,
                          timecols=None,
                          magcols=None,
                          errcols=None,
                          lcformat='hat-sql',
                          min_lcmad_stdev=5.0,
                          min_stetj_stdev=2.0,
                          min_iqr_stdev=2.0,
                          min_inveta_stdev=2.0,
                          verbose=True):
    '''This generates a list of objects with stetson J, IQR, and 1.0/eta
    above some threshold value to select them as potential variable stars.

    Use this to pare down the objects to review and put through
    period-finding. This does the thresholding per magnitude bin; this should be
    better than one single cut through the entire magnitude range. Set the
    magnitude bins using the magbins kwarg.

    outfile is a pickle file that will contain all the info.

    min_lcmad_stdev, min_stetj_stdev, min_iqr_stdev, min_inveta_stdev are all
    stdev multipliers to use for selecting variable objects. These are either
    scalar floats to apply the same sigma cut for each magbin or np.ndarrays of
    size = magbins.size - 1 to apply different sigma cuts for each magbin.

    FIXME: implement a voting classifier here. this will choose variables based
    on the thresholds in IQR, stetson, and inveta based on weighting carried
    over from the variability recovery sims.

    '''

    if lcformat not in LCFORM or lcformat is None:
        LOGERROR('unknown light curve format specified: %s' % lcformat)
        return None

    (fileglob, readerfunc, dtimecols, dmagcols,
     derrcols, magsarefluxes, normfunc) = LCFORM[lcformat]

    # override the default timecols, magcols, and errcols
    # using the ones provided to the function
    if timecols is None:
        timecols = dtimecols
    if magcols is None:
        magcols = dmagcols
    if errcols is None:
        errcols = derrcols

    # list of input pickles generated by varfeatures functions above
    pklist = glob.glob(os.path.join(featuresdir, 'varfeatures-*.pkl'))

    if maxobjects:
        pklist = pklist[:maxobjects]

    allobjects = {}

    for magcol in magcols:

        # keep local copies of these so we can fix them independently in case of
        # nans
        if (isinstance(min_stetj_stdev, list) or
            isinstance(min_stetj_stdev, np.ndarray)):
            magcol_min_stetj_stdev = min_stetj_stdev[::]
        else:
            magcol_min_stetj_stdev = min_stetj_stdev

        if (isinstance(min_iqr_stdev, list) or
            isinstance(min_iqr_stdev, np.ndarray)):
            magcol_min_iqr_stdev = min_iqr_stdev[::]
        else:
            magcol_min_iqr_stdev = min_iqr_stdev

        if (isinstance(min_inveta_stdev, list) or
            isinstance(min_inveta_stdev, np.ndarray)):
            magcol_min_inveta_stdev = min_inveta_stdev[::]
        else:
            magcol_min_inveta_stdev = min_inveta_stdev


        LOGINFO('getting all object sdssr, LC MAD, stet J, IQR, eta...')

        # we'll calculate the sigma per magnitude bin, so get the mags as well
        allobjects[magcol] = {
            'objectid':[],
            'sdssr':[],
            'lcmad':[],
            'stetsonj':[],
            'iqr':[],
            'eta':[]
        }

        # fancy progress bar with tqdm if present
        if TQDM and verbose:
            listiterator = tqdm(pklist)
        else:
            listiterator = pklist

        for pkl in listiterator:

            with open(pkl,'rb') as infd:
                thisfeatures = pickle.load(infd)

            objectid = thisfeatures['objectid']

            # the object magnitude
            if ('info' in thisfeatures and
                thisfeatures['info'] and
                'sdssr' in thisfeatures['info']):

                if (thisfeatures['info']['sdssr'] and
                    thisfeatures['info']['sdssr'] > 3.0):

                    sdssr = thisfeatures['info']['sdssr']

                elif (magcol in thisfeatures and
                      thisfeatures[magcol] and
                      'median' in thisfeatures[magcol] and
                      thisfeatures[magcol]['median'] > 3.0):

                    sdssr = thisfeatures[magcol]['median']

                elif (thisfeatures['info']['jmag'] and
                      thisfeatures['info']['hmag'] and
                      thisfeatures['info']['kmag']):

                    sdssr = jhk_to_sdssr(thisfeatures['info']['jmag'],
                                         thisfeatures['info']['hmag'],
                                         thisfeatures['info']['kmag'])

                else:
                    sdssr = np.nan

            else:
                sdssr = np.nan

            # the MAD of the light curve
            if (magcol in thisfeatures and
                thisfeatures[magcol] and
                thisfeatures[magcol]['mad']):
                lcmad = thisfeatures[magcol]['mad']
            else:
                lcmad = np.nan

            # stetson index
            if (magcol in thisfeatures and
                thisfeatures[magcol] and
                thisfeatures[magcol]['stetsonj']):
                stetsonj = thisfeatures[magcol]['stetsonj']
            else:
                stetsonj = np.nan

            # IQR
            if (magcol in thisfeatures and
                thisfeatures[magcol] and
                thisfeatures[magcol]['mag_iqr']):
                iqr = thisfeatures[magcol]['mag_iqr']
            else:
                iqr = np.nan

            # eta
            if (magcol in thisfeatures and
                thisfeatures[magcol] and
                thisfeatures[magcol]['eta_normal']):
                eta = thisfeatures[magcol]['eta_normal']
            else:
                eta = np.nan

            allobjects[magcol]['objectid'].append(objectid)
            allobjects[magcol]['sdssr'].append(sdssr)
            allobjects[magcol]['lcmad'].append(lcmad)
            allobjects[magcol]['stetsonj'].append(stetsonj)
            allobjects[magcol]['iqr'].append(iqr)
            allobjects[magcol]['eta'].append(eta)

        #
        # done with collection of info
        #
        LOGINFO('finding objects above thresholds per magbin...')

        # turn the info into arrays
        allobjects[magcol]['objectid'] = np.ravel(np.array(
            allobjects[magcol]['objectid']
        ))
        allobjects[magcol]['sdssr'] = np.ravel(np.array(
            allobjects[magcol]['sdssr']
        ))
        allobjects[magcol]['lcmad'] = np.ravel(np.array(
            allobjects[magcol]['lcmad']
        ))
        allobjects[magcol]['stetsonj'] = np.ravel(np.array(
            allobjects[magcol]['stetsonj']
        ))
        allobjects[magcol]['iqr'] = np.ravel(np.array(
            allobjects[magcol]['iqr']
        ))
        allobjects[magcol]['eta'] = np.ravel(np.array(
            allobjects[magcol]['eta']
        ))

        # only get finite elements everywhere
        thisfinind = (
            np.isfinite(allobjects[magcol]['sdssr']) &
            np.isfinite(allobjects[magcol]['lcmad']) &
            np.isfinite(allobjects[magcol]['stetsonj']) &
            np.isfinite(allobjects[magcol]['iqr']) &
            np.isfinite(allobjects[magcol]['eta'])
        )
        allobjects[magcol]['objectid'] = allobjects[magcol]['objectid'][
            thisfinind
        ]
        allobjects[magcol]['sdssr'] = allobjects[magcol]['sdssr'][thisfinind]
        allobjects[magcol]['lcmad'] = allobjects[magcol]['lcmad'][thisfinind]
        allobjects[magcol]['stetsonj'] = allobjects[magcol]['stetsonj'][
            thisfinind
        ]
        allobjects[magcol]['iqr'] = allobjects[magcol]['iqr'][thisfinind]
        allobjects[magcol]['eta'] = allobjects[magcol]['eta'][thisfinind]

        # invert eta so we can threshold the same way as the others
        allobjects[magcol]['inveta'] = 1.0/allobjects[magcol]['eta']

        # do the thresholding by magnitude bin
        magbininds = np.digitize(allobjects[magcol]['sdssr'],
                                 magbins)

        binned_objectids = []
        binned_sdssr = []
        binned_sdssr_median = []

        binned_lcmad = []
        binned_stetsonj = []
        binned_iqr = []
        binned_inveta = []
        binned_count = []

        binned_objectids_thresh_stetsonj = []
        binned_objectids_thresh_iqr = []
        binned_objectids_thresh_inveta = []
        binned_objectids_thresh_all = []

        binned_lcmad_median = []
        binned_lcmad_stdev = []

        binned_stetsonj_median = []
        binned_stetsonj_stdev = []

        binned_inveta_median = []
        binned_inveta_stdev = []

        binned_iqr_median = []
        binned_iqr_stdev = []


        # go through all the mag bins and get the thresholds for J, inveta, IQR
        for mbinind, magi in zip(np.unique(magbininds),
                                 range(len(magbins)-1)):

            thisbinind = np.where(magbininds == mbinind)
            thisbin_sdssr_median = (magbins[magi] + magbins[magi+1])/2.0
            binned_sdssr_median.append(thisbin_sdssr_median)

            thisbin_objectids = allobjects[magcol]['objectid'][thisbinind]
            thisbin_sdssr = allobjects[magcol]['sdssr'][thisbinind]
            thisbin_lcmad = allobjects[magcol]['lcmad'][thisbinind]
            thisbin_stetsonj = allobjects[magcol]['stetsonj'][thisbinind]
            thisbin_iqr = allobjects[magcol]['iqr'][thisbinind]
            thisbin_inveta = allobjects[magcol]['inveta'][thisbinind]
            thisbin_count = thisbin_objectids.size

            if thisbin_count > 4:

                thisbin_lcmad_median = np.median(thisbin_lcmad)
                thisbin_lcmad_stdev = np.median(
                    np.abs(thisbin_lcmad - thisbin_lcmad_median)
                ) * 1.483
                binned_lcmad_median.append(thisbin_lcmad_median)
                binned_lcmad_stdev.append(thisbin_lcmad_stdev)

                thisbin_stetsonj_median = np.median(thisbin_stetsonj)
                thisbin_stetsonj_stdev = np.median(
                    np.abs(thisbin_stetsonj - thisbin_stetsonj_median)
                ) * 1.483
                binned_stetsonj_median.append(thisbin_stetsonj_median)
                binned_stetsonj_stdev.append(thisbin_stetsonj_stdev)

                # now get the objects above the required stdev threshold
                if isinstance(magcol_min_stetj_stdev, float):

                    thisbin_objectids_thresh_stetsonj = thisbin_objectids[
                        thisbin_stetsonj > (
                            thisbin_stetsonj_median +
                            magcol_min_stetj_stdev*thisbin_stetsonj_stdev
                        )
                    ]

                elif (isinstance(magcol_min_stetj_stdev, np.ndarray) or
                      isinstance(magcol_min_stetj_stdev, list)):

                    thisbin_min_stetj_stdev = magcol_min_stetj_stdev[magi]

                    if not np.isfinite(thisbin_min_stetj_stdev):
                        LOGWARNING('provided threshold stetson J stdev '
                                   'for magbin: %.3f is nan, using 2.0' %
                                   thisbin_sdssr_median)
                        thisbin_min_stetj_stdev = 2.0
                        # update the input list/array as well, since we'll be
                        # saving it to the output dict and using it to plot the
                        # variability thresholds
                        magcol_min_stetj_stdev[magi] = 2.0


                    thisbin_objectids_thresh_stetsonj = thisbin_objectids[
                        thisbin_stetsonj > (
                            thisbin_stetsonj_median +
                            thisbin_min_stetj_stdev*thisbin_stetsonj_stdev
                        )
                    ]


                thisbin_iqr_median = np.median(thisbin_iqr)
                thisbin_iqr_stdev = np.median(
                    np.abs(thisbin_iqr - thisbin_iqr_median)
                ) * 1.483
                binned_iqr_median.append(thisbin_iqr_median)
                binned_iqr_stdev.append(thisbin_iqr_stdev)

                # get the objects above the required stdev threshold
                if isinstance(magcol_min_iqr_stdev, float):

                    thisbin_objectids_thresh_iqr = thisbin_objectids[
                        thisbin_iqr > (thisbin_iqr_median +
                                       magcol_min_iqr_stdev*thisbin_iqr_stdev)
                    ]

                elif (isinstance(magcol_min_iqr_stdev, np.ndarray) or
                      isinstance(magcol_min_iqr_stdev, list)):

                    thisbin_min_iqr_stdev = magcol_min_iqr_stdev[magi]

                    if not np.isfinite(thisbin_min_iqr_stdev):
                        LOGWARNING('provided threshold IQR stdev '
                                   'for magbin: %.3f is nan, using 2.0' %
                                   thisbin_sdssr_median)
                        thisbin_min_iqr_stdev = 2.0
                        # update the input list/array as well, since we'll be
                        # saving it to the output dict and using it to plot the
                        # variability thresholds
                        magcol_min_iqr_stdev[magi] = 2.0

                    thisbin_objectids_thresh_iqr = thisbin_objectids[
                        thisbin_iqr > (thisbin_iqr_median +
                                       thisbin_min_iqr_stdev*thisbin_iqr_stdev)
                    ]


                thisbin_inveta_median = np.median(thisbin_inveta)
                thisbin_inveta_stdev = np.median(
                    np.abs(thisbin_inveta - thisbin_inveta_median)
                ) * 1.483
                binned_inveta_median.append(thisbin_inveta_median)
                binned_inveta_stdev.append(thisbin_inveta_stdev)

                if isinstance(magcol_min_inveta_stdev, float):

                    thisbin_objectids_thresh_inveta = thisbin_objectids[
                        thisbin_inveta > (
                            thisbin_inveta_median +
                            magcol_min_inveta_stdev*thisbin_inveta_stdev
                        )
                    ]

                elif (isinstance(magcol_min_inveta_stdev, np.ndarray) or
                      isinstance(magcol_min_inveta_stdev, list)):

                    thisbin_min_inveta_stdev = magcol_min_inveta_stdev[magi]

                    if not np.isfinite(thisbin_min_inveta_stdev):
                        LOGWARNING('provided threshold inveta stdev '
                                   'for magbin: %.3f is nan, using 2.0' %
                                   thisbin_sdssr_median)

                        thisbin_min_inveta_stdev = 2.0
                        # update the input list/array as well, since we'll be
                        # saving it to the output dict and using it to plot the
                        # variability thresholds
                        magcol_min_inveta_stdev[magi] = 2.0

                    thisbin_objectids_thresh_inveta = thisbin_objectids[
                        thisbin_inveta > (
                            thisbin_inveta_median +
                            thisbin_min_inveta_stdev*thisbin_inveta_stdev
                        )
                    ]


            else:

                thisbin_objectids_thresh_stetsonj = (
                    np.array([],dtype=np.unicode_)
                )
                thisbin_objectids_thresh_iqr = (
                    np.array([],dtype=np.unicode_)
                )
                thisbin_objectids_thresh_inveta = (
                    np.array([],dtype=np.unicode_)
                )


            #
            # done with check for enough objects in the bin
            #

            # get the intersection of all threshold objects to get objects that
            # lie above the threshold for all variable indices
            thisbin_objectids_thresh_all = reduce(
                np.intersect1d,
                (thisbin_objectids_thresh_stetsonj,
                 thisbin_objectids_thresh_iqr,
                 thisbin_objectids_thresh_inveta)
            )

            binned_objectids.append(thisbin_objectids)
            binned_sdssr.append(thisbin_sdssr)
            binned_lcmad.append(thisbin_lcmad)
            binned_stetsonj.append(thisbin_stetsonj)
            binned_iqr.append(thisbin_iqr)
            binned_inveta.append(thisbin_inveta)
            binned_count.append(thisbin_objectids.size)

            binned_objectids_thresh_stetsonj.append(
                thisbin_objectids_thresh_stetsonj
            )
            binned_objectids_thresh_iqr.append(
                thisbin_objectids_thresh_iqr
            )
            binned_objectids_thresh_inveta.append(
                thisbin_objectids_thresh_inveta
            )
            binned_objectids_thresh_all.append(
                thisbin_objectids_thresh_all
            )

        #
        # done with magbins
        #

        # update the output dict for this magcol
        allobjects[magcol]['magbins'] = magbins
        allobjects[magcol]['binned_objectids'] = binned_objectids
        allobjects[magcol]['binned_sdssr_median'] = binned_sdssr_median
        allobjects[magcol]['binned_sdssr'] = binned_sdssr
        allobjects[magcol]['binned_count'] = binned_count

        allobjects[magcol]['binned_lcmad'] = binned_lcmad
        allobjects[magcol]['binned_lcmad_median'] = binned_lcmad_median
        allobjects[magcol]['binned_lcmad_stdev'] = binned_lcmad_stdev

        allobjects[magcol]['binned_stetsonj'] = binned_stetsonj
        allobjects[magcol]['binned_stetsonj_median'] = binned_stetsonj_median
        allobjects[magcol]['binned_stetsonj_stdev'] = binned_stetsonj_stdev

        allobjects[magcol]['binned_iqr'] = binned_iqr
        allobjects[magcol]['binned_iqr_median'] = binned_iqr_median
        allobjects[magcol]['binned_iqr_stdev'] = binned_iqr_stdev

        allobjects[magcol]['binned_inveta'] = binned_inveta
        allobjects[magcol]['binned_inveta_median'] = binned_inveta_median
        allobjects[magcol]['binned_inveta_stdev'] = binned_inveta_stdev

        allobjects[magcol]['binned_objectids_thresh_stetsonj'] = (
            binned_objectids_thresh_stetsonj
        )
        allobjects[magcol]['binned_objectids_thresh_iqr'] = (
            binned_objectids_thresh_iqr
        )
        allobjects[magcol]['binned_objectids_thresh_inveta'] = (
            binned_objectids_thresh_inveta
        )
        allobjects[magcol]['binned_objectids_thresh_all'] = (
            binned_objectids_thresh_all
        )

        # get the common selected objects thru all measures
        allobjects[magcol]['objectids_all_thresh_all_magbins'] = np.unique(
            np.concatenate(allobjects[magcol]['binned_objectids_thresh_all'])
        )
        allobjects[magcol]['objectids_stetsonj_thresh_all_magbins'] = np.unique(
            np.concatenate(
                allobjects[magcol]['binned_objectids_thresh_stetsonj']
            )
        )
        allobjects[magcol]['objectids_inveta_thresh_all_magbins'] = np.unique(
            np.concatenate(allobjects[magcol]['binned_objectids_thresh_inveta'])
        )
        allobjects[magcol]['objectids_iqr_thresh_all_magbins'] = np.unique(
            np.concatenate(allobjects[magcol]['binned_objectids_thresh_iqr'])
        )

        # turn these into np.arrays for easier plotting if they're lists
        if isinstance(min_stetj_stdev, list):
            allobjects[magcol]['min_stetj_stdev'] = np.array(
                magcol_min_stetj_stdev
            )
        else:
            allobjects[magcol]['min_stetj_stdev'] = magcol_min_stetj_stdev

        if isinstance(min_iqr_stdev, list):
            allobjects[magcol]['min_iqr_stdev'] = np.array(
                magcol_min_iqr_stdev
            )
        else:
            allobjects[magcol]['min_iqr_stdev'] = magcol_min_iqr_stdev

        if isinstance(min_inveta_stdev, list):
            allobjects[magcol]['min_inveta_stdev'] = np.array(
                magcol_min_inveta_stdev
            )
        else:
            allobjects[magcol]['min_inveta_stdev'] = magcol_min_inveta_stdev

        # this one doesn't get touched (for now)
        allobjects[magcol]['min_lcmad_stdev'] = min_lcmad_stdev


    #
    # done with all magcols
    #

    allobjects['magbins'] = magbins

    with open(outfile,'wb') as outfd:
        pickle.dump(allobjects, outfd, protocol=pickle.HIGHEST_PROTOCOL)

    return allobjects



def plot_variability_thresholds(varthreshpkl,
                                xmin_lcmad_stdev=5.0,
                                xmin_stetj_stdev=2.0,
                                xmin_iqr_stdev=2.0,
                                xmin_inveta_stdev=2.0,
                                lcformat='hat-sql',
                                magcols=None):
    '''
    This makes plots for the variability threshold distributions.

    '''
    if lcformat not in LCFORM or lcformat is None:
        LOGERROR('unknown light curve format specified: %s' % lcformat)
        return None

    (fileglob, readerfunc, dtimecols, dmagcols,
     derrcols, magsarefluxes, normfunc) = LCFORM[lcformat]

    if magcols is None:
        magcols = dmagcols

    with open(varthreshpkl,'rb') as infd:
        allobjects = pickle.load(infd)

    magbins = allobjects['magbins']

    for magcol in magcols:

        min_lcmad_stdev = (
            xmin_lcmad_stdev or allobjects[magcol]['min_lcmad_stdev']
        )
        min_stetj_stdev = (
            xmin_stetj_stdev or allobjects[magcol]['min_stetj_stdev']
        )
        min_iqr_stdev = (
            xmin_iqr_stdev or allobjects[magcol]['min_iqr_stdev']
        )
        min_inveta_stdev = (
            xmin_inveta_stdev or allobjects[magcol]['min_inveta_stdev']
        )

        fig = plt.figure(figsize=(20,16))

        # the mag vs lcmad
        plt.subplot(221)
        plt.plot(allobjects[magcol]['sdssr'],
                 allobjects[magcol]['lcmad']*1.483,
                 marker='.',ms=1.0, linestyle='none',
                 rasterized=True)
        plt.plot(allobjects[magcol]['binned_sdssr_median'],
                 np.array(allobjects[magcol]['binned_lcmad_median'])*1.483,
                 linewidth=3.0)
        plt.plot(
            allobjects[magcol]['binned_sdssr_median'],
            np.array(allobjects[magcol]['binned_lcmad_median'])*1.483 +
            min_lcmad_stdev*np.array(
                allobjects[magcol]['binned_lcmad_stdev']
            ),
            linewidth=3.0, linestyle='dashed'
        )
        plt.xlim((magbins.min()-0.25, magbins.max()))
        plt.xlabel('SDSS r')
        plt.ylabel(r'lightcurve RMS (MAD $\times$ 1.483)')
        plt.title('%s - SDSS r vs. light curve RMS' % magcol)
        plt.yscale('log')
        plt.tight_layout()

        # the mag vs stetsonj
        plt.subplot(222)
        plt.plot(allobjects[magcol]['sdssr'],
                 allobjects[magcol]['stetsonj'],
                 marker='.',ms=1.0, linestyle='none',
                 rasterized=True)
        plt.plot(allobjects[magcol]['binned_sdssr_median'],
                 allobjects[magcol]['binned_stetsonj_median'],
                 linewidth=3.0)
        plt.plot(
            allobjects[magcol]['binned_sdssr_median'],
            np.array(allobjects[magcol]['binned_stetsonj_median']) +
            min_stetj_stdev*np.array(
                allobjects[magcol]['binned_stetsonj_stdev']
            ),
            linewidth=3.0, linestyle='dashed'
        )
        plt.xlim((magbins.min()-0.25, magbins.max()))
        plt.xlabel('SDSS r')
        plt.ylabel('Stetson J index')
        plt.title('%s - SDSS r vs. Stetson J index' % magcol)
        plt.yscale('log')
        plt.tight_layout()

        # the mag vs IQR
        plt.subplot(223)
        plt.plot(allobjects[magcol]['sdssr'],
                 allobjects[magcol]['iqr'],
                 marker='.',ms=1.0, linestyle='none',
                 rasterized=True)
        plt.plot(allobjects[magcol]['binned_sdssr_median'],
                 allobjects[magcol]['binned_iqr_median'],
                 linewidth=3.0)
        plt.plot(
            allobjects[magcol]['binned_sdssr_median'],
            np.array(allobjects[magcol]['binned_iqr_median']) +
            min_iqr_stdev*np.array(
                allobjects[magcol]['binned_iqr_stdev']
            ),
            linewidth=3.0, linestyle='dashed'
        )
        plt.xlabel('SDSS r')
        plt.ylabel('IQR')
        plt.title('%s - SDSS r vs. IQR' % magcol)
        plt.xlim((magbins.min()-0.25, magbins.max()))
        plt.yscale('log')
        plt.tight_layout()

        # the mag vs IQR
        plt.subplot(224)
        plt.plot(allobjects[magcol]['sdssr'],
                 allobjects[magcol]['inveta'],
                 marker='.',ms=1.0, linestyle='none',
                 rasterized=True)
        plt.plot(allobjects[magcol]['binned_sdssr_median'],
                 allobjects[magcol]['binned_inveta_median'],
                 linewidth=3.0)
        plt.plot(
            allobjects[magcol]['binned_sdssr_median'],
            np.array(allobjects[magcol]['binned_inveta_median']) +
            min_inveta_stdev*np.array(
                allobjects[magcol]['binned_inveta_stdev']
            ),
            linewidth=3.0, linestyle='dashed'
        )
        plt.xlabel('SDSS r')
        plt.ylabel(r'$1/\eta$')
        plt.title(r'%s - SDSS r vs. $1/\eta$' % magcol)
        plt.xlim((magbins.min()-0.25, magbins.max()))
        plt.yscale('log')
        plt.tight_layout()

        plt.savefig('varfeatures-%s-%s-distributions.png' % (varthreshpkl,
                                                             magcol),
                    bbox_inches='tight')
        plt.close('all')



#############################
## RUNNING PERIOD SEARCHES ##
#############################

def runpf(lcfile,
          outdir,
          timecols=None,
          magcols=None,
          errcols=None,
          lcformat='hat-sql',
          pfmethods=['gls','pdm','mav','win'],
          pfkwargs=[{},{},{},{}],
          sigclip=10.0,
          getblssnr=False,
          nworkers=NCPUS,
          excludeprocessed=False):
    '''This runs the period-finding for a single LC.

    pfmethods is a list of period finding methods to run. Each element is a
    string matching the keys of the PFMETHODS dict above. By default, this runs
    GLS, PDM, AoVMH, and the spectral window Lomb-Scargle periodogram.

    pfkwargs are any special kwargs to pass along to each period-finding method
    function.

    If excludeprocessing is True, light curves that have existing periodfinding
    result pickles in outdir will not be processed.

    FIXME: currently, this uses a dumb method of excluding already-processed
    files. A smarter way to do this is to (i) generate a SHA512 cachekey based
    on a repr of {'lcfile', 'timecols', 'magcols', 'errcols', 'lcformat',
    'pfmethods', 'sigclip', 'getblssnr', 'pfkwargs'}, (ii) make sure all list
    kwargs in the dict are sorted, (iii) check if the output file has the same
    cachekey in its filename (last 8 chars of cachekey should work), so the
    result was processed in exactly the same way as specifed in the input to
    this function, and can therefore be ignored. Will implement this later.

    '''

    if lcformat not in LCFORM or lcformat is None:
        LOGERROR('unknown light curve format specified: %s' % lcformat)
        return None

    (fileglob, readerfunc, dtimecols, dmagcols,
     derrcols, magsarefluxes, normfunc) = LCFORM[lcformat]

    # override the default timecols, magcols, and errcols
    # using the ones provided to the function
    if timecols is None:
        timecols = dtimecols
    if magcols is None:
        magcols = dmagcols
    if errcols is None:
        errcols = derrcols

    try:

        # get the LC into a dict
        lcdict = readerfunc(lcfile)

        # this should handle lists/tuples being returned by readerfunc
        # we assume that the first element is the actual lcdict
        # FIXME: figure out how to not need this assumption
        if ( (isinstance(lcdict, list) or isinstance(lcdict, tuple)) and
             (isinstance(lcdict[0], dict)) ):
            lcdict = lcdict[0]

        outfile = os.path.join(outdir, 'periodfinding-%s.pkl' %
                               lcdict['objectid'])

        # if excludeprocessed is True, return the output file if it exists and
        # has a size that is at least 100 kilobytes (this should be enough to
        # contain the minimal results of this function).
        if excludeprocessed:

            test_outfile = os.path.exists(outfile)
            test_outfile_gz = os.path.exists(outfile+'.gz')

            if (test_outfile and os.stat(outfile).st_size > 102400):

                LOGWARNING('periodfinding result for %s already exists at %s, '
                           'skipping because excludeprocessed=True'
                           % (lcfile, outfile))
                return outfile

            elif (test_outfile_gz and os.stat(outfile+'.gz').st_size > 102400):

                LOGWARNING(
                    'gzipped periodfinding result for %s already '
                    'exists at %s, skipping because excludeprocessed=True'
                    % (lcfile, outfile+'.gz')
                )
                return outfile+'.gz'


        # this is the final returndict
        resultdict = {
            'objectid':lcdict['objectid'],
            'lcfbasename':os.path.basename(lcfile),
            'kwargs':{'timecols':timecols,
                      'magcols':magcols,
                      'errcols':errcols,
                      'lcformat':lcformat,
                      'pfmethods':pfmethods,
                      'pfkwargs':pfkwargs,
                      'sigclip':sigclip,
                      'getblssnr':getblssnr}
        }

        # normalize using the special function if specified
        if normfunc is not None:
            lcdict = normfunc(lcdict)

        for tcol, mcol, ecol in zip(timecols, magcols, errcols):

            # dereference the columns and get them from the lcdict
            if '.' in tcol:
                tcolget = tcol.split('.')
            else:
                tcolget = [tcol]
            times = dict_get(lcdict, tcolget)

            if '.' in mcol:
                mcolget = mcol.split('.')
            else:
                mcolget = [mcol]
            mags = dict_get(lcdict, mcolget)

            if '.' in ecol:
                ecolget = ecol.split('.')
            else:
                ecolget = [ecol]
            errs = dict_get(lcdict, ecolget)


            # normalize here if not using special normalization
            if normfunc is None:
                ntimes, nmags = normalize_magseries(
                    times, mags,
                    magsarefluxes=magsarefluxes
                )

                times, mags, errs = ntimes, nmags, errs

            # run each of the requested period-finder functions
            resultdict[mcolget[-1]] = {}

            pfmkeys = []

            for pfmind, pfm, pfkw in zip(range(len(pfmethods)),
                                         pfmethods,
                                         pfkwargs):

                pf_func = PFMETHODS[pfm]

                # get any optional kwargs for this function
                pf_kwargs = pfkw
                pf_kwargs.update({'verbose':False,
                                  'nworkers':nworkers,
                                  'magsarefluxes':magsarefluxes,
                                  'sigclip':sigclip})

                # we'll always prefix things with their index to allow multiple
                # invocations and results from the same period-finder (for
                # different period ranges, for example).
                pfmkey = '%s-%s' % (pfmind, pfm)
                pfmkeys.append(pfmkey)

                # run this period-finder and save its results to the output dict
                resultdict[mcolget[-1]][pfmkey] = pf_func(
                    times, mags, errs,
                    **pf_kwargs
                )


            #
            # done with running the period finders
            #
            # append the pfmkeys list to the magcol dict
            resultdict[mcolget[-1]]['pfmethods'] = pfmkeys

            # check if we need to get the SNR from any BLS pfresults
            if 'bls' in pfmethods and getblssnr:

                # we need to scan thru the pfmethods to get to any BLS pfresults
                for pfmk in resultdict[mcolget[-1]]['pfmethods']:

                    if 'bls' in pfmk:

                        try:

                            bls = resultdict[mcolget[-1]][pfmk]

                            # calculate the SNR for the BLS as well
                            blssnr = bls_snr(bls, times, mags, errs,
                                             magsarefluxes=magsarefluxes,
                                             verbose=False)

                            # add the SNR results to the BLS result dict
                            resultdict[mcolget[-1]][pfmk].update({
                                'snr':blssnr['snr'],
                                'altsnr':blssnr['altsnr'],
                                'transitdepth':blssnr['transitdepth'],
                                'transitduration':blssnr['transitduration'],
                            })

                        except Exception as e:

                            LOGEXCEPTION('could not calculate BLS SNR for %s' %
                                         lcfile)
                            # add the SNR null results to the BLS result dict
                            resultdict[mcolget[-1]][pfmk].update({
                                'snr':[np.nan,np.nan,np.nan,np.nan,np.nan],
                                'altsnr':[np.nan,np.nan,np.nan,np.nan,np.nan],
                                'transitdepth':[np.nan,np.nan,np.nan,
                                                np.nan,np.nan],
                                'transitduration':[np.nan,np.nan,np.nan,
                                                   np.nan,np.nan],
                            })

            elif 'bls' in pfmethods:

                # we need to scan thru the pfmethods to get to any BLS pfresults
                for pfmk in resultdict[mcolget[-1]]['pfmethods']:

                    if 'bls' in pfmk:

                        # add the SNR null results to the BLS result dict
                        resultdict[mcolget[-1]][pfmk].update({
                            'snr':[np.nan,np.nan,np.nan,np.nan,np.nan],
                            'altsnr':[np.nan,np.nan,np.nan,np.nan,np.nan],
                            'transitdepth':[np.nan,np.nan,np.nan,
                                            np.nan,np.nan],
                            'transitduration':[np.nan,np.nan,np.nan,
                                               np.nan,np.nan],
                        })


        # once all mag cols have been processed, write out the pickle
        with open(outfile, 'wb') as outfd:
            pickle.dump(resultdict, outfd, protocol=pickle.HIGHEST_PROTOCOL)

        return outfile

    except Exception as e:

        LOGEXCEPTION('failed to run for %s, because: %s' % (lcfile, e))
        return None



def runpf_worker(task):
    '''
    This runs the runpf function.

    '''

    (lcfile, outdir, timecols, magcols, errcols, lcformat,
     pfmethods, pfkwargs, getblssnr, sigclip, nworkers, excludeprocessed) = task

    if os.path.exists(lcfile):
        pfresult = runpf(lcfile,
                         outdir,
                         timecols=timecols,
                         magcols=magcols,
                         errcols=errcols,
                         lcformat=lcformat,
                         pfmethods=pfmethods,
                         pfkwargs=pfkwargs,
                         getblssnr=getblssnr,
                         sigclip=sigclip,
                         nworkers=nworkers,
                         excludeprocessed=excludeprocessed)
        return pfresult
    else:
        LOGERROR('LC does not exist for requested file %s' % lcfile)
        return None



def parallel_pf(lclist,
                outdir,
                timecols=None,
                magcols=None,
                errcols=None,
                lcformat='hat-sql',
                pfmethods=['gls','pdm','mav','win'],
                pfkwargs=[{},{},{},{}],
                getblssnr=False,
                sigclip=10.0,
                nperiodworkers=NCPUS,
                ncontrolworkers=1,
                liststartindex=None,
                listmaxobjects=None,
                excludeprocessed=True):
    '''This drives the overall parallel period processing.

    Use pfmethods to specify which periodfinders to run. These must be in
    lcproc.PFMETHODS.

    Use pfkwargs to provide optional kwargs to the periodfinders.

    If getblssnr is True, will run BLS SNR calculations for each object and
    magcol. This takes a while to run, so it's disabled (False) by default.

    sigclip sets the sigma-clip to use for the light curves before putting them
    through each of the periodfinders.

    nperiodworkers is the number of period-finder workers to launch.

    ncontrolworkers is the number of controlling processes to launch.

    liststartindex sets the index from where to start in lclist. listmaxobjects
    sets the maximum number of objects in lclist to run periodfinding for in
    this invocation. Together, these can be used to distribute processing over
    several independent machines if the number of light curves is very large.

    If excludeprocessed is True, light curves that have been processed already
    and have existing corresponding periodfinding-<objectid-suffix>.pkl[.gz]
    files in outdir will be ignored.

    As a rough benchmark, 25000 HATNet light curves with up to 50000 points per
    LC take about 26 days in total for an invocation of this function using
    GLS+PDM+BLS, 10 periodworkers, and 4 controlworkers (so all 40 'cores') on a
    2 x Xeon E5-2660v3 machine.

    '''

    # make the output directory if it doesn't exist
    if not os.path.exists(outdir):
        os.makedirs(outdir)

    if (liststartindex is not None) and (listmaxobjects is None):
        lclist = lclist[liststartindex:]

    elif (liststartindex is None) and (listmaxobjects is not None):
        lclist = lclist[:listmaxobjects]

    elif (liststartindex is not None) and (listmaxobjects is not None):
        lclist = lclist[liststartindex:liststartindex+listmaxobjects]

    tasklist = [(x, outdir, timecols, magcols, errcols, lcformat,
                 pfmethods, pfkwargs, getblssnr, sigclip, nperiodworkers,
                 excludeprocessed)
                for x in lclist]

    with ProcessPoolExecutor(max_workers=ncontrolworkers) as executor:
        resultfutures = executor.map(runpf_worker, tasklist)

    results = [x for x in resultfutures]
    return results



def parallel_pf_lcdir(lcdir,
                      outdir,
                      recursive=True,
                      timecols=None,
                      magcols=None,
                      errcols=None,
                      lcformat='hat-sql',
                      pfmethods=['gls','pdm','mav','win'],
                      pfkwargs=[{},{},{},{}],
                      getblssnr=False,
                      sigclip=10.0,
                      nperiodworkers=NCPUS,
                      ncontrolworkers=1,
                      liststartindex=None,
                      listmaxobjects=None,
                      excludeprocessed=True):
    '''
    This runs parallel light curve period finding for directory of LCs.

    '''

    if lcformat not in LCFORM or lcformat is None:
        LOGERROR('unknown light curve format specified: %s' % lcformat)
        return None

    fileglob = LCFORM[lcformat][0]

    # now find the files
    LOGINFO('searching for %s light curves in %s ...' % (lcformat, lcdir))

    if recursive is False:
        matching = glob.glob(os.path.join(lcdir, fileglob))

    else:
        # use recursive glob for Python 3.5+
        if sys.version_info[:2] > (3,4):

            matching = glob.glob(os.path.join(lcdir,
                                              '**',
                                              fileglob),recursive=True)

        # otherwise, use os.walk and glob
        else:

            # use os.walk to go through the directories
            walker = os.walk(lcdir)
            matching = []

            for root, dirs, files in walker:
                for sdir in dirs:
                    searchpath = os.path.join(root,
                                              sdir,
                                              fileglob)
                    foundfiles = glob.glob(searchpath)

                    if foundfiles:
                        matching.extend(foundfiles)


    # now that we have all the files, process them
    if matching and len(matching) > 0:

        # this helps us process things in deterministic order when we distribute
        # processing over several machines
        matching = sorted(matching)

        LOGINFO('found %s light curves, running pf...' % len(matching))

        return parallel_pf(matching,
                           outdir,
                           timecols=timecols,
                           magcols=magcols,
                           errcols=errcols,
                           lcformat=lcformat,
                           pfmethods=pfmethods,
                           pfkwargs=pfkwargs,
                           getblssnr=getblssnr,
                           sigclip=sigclip,
                           nperiodworkers=nperiodworkers,
                           ncontrolworkers=ncontrolworkers,
                           liststartindex=liststartindex,
                           listmaxobjects=listmaxobjects,
                           excludeprocessed=excludeprocessed)

    else:

        LOGERROR('no light curve files in %s format found in %s' % (lcformat,
                                                                    lcdir))
        return None



###################################
## CHECKPLOT NEIGHBOR OPERATIONS ##
###################################

# for the neighbors tab in checkplotserver: show a 5 row per neighbor x 3 col
# panel. Each col will have in order: best phased LC of target, phased LC of
# neighbor with same period and epoch, unphased LC of neighbor

def update_checkplotdict_nbrlcs(
        checkplotdict,
        timecol, magcol, errcol,
        lcformat='hat-sql',
        verbose=True,
):

    '''For all neighbors in checkplotdict, make LCs and phased LCs.

    Here, we specify the timecol, magcol, errcol explicitly because we're doing
    this per checkplot, which is for a single timecol-magcol-errcol combination.

    '''

    if lcformat not in LCFORM or lcformat is None:
        LOGERROR('unknown light curve format specified: %s' % lcformat)
        return checkplotdict

    if not ('neighbors' in checkplotdict and
            checkplotdict['neighbors'] and
            len(checkplotdict['neighbors']) > 0):

        LOGERROR('no neighbors for %s, not updating...' %
                 (checkplotdict['objectid']))
        return checkplotdict

    # get the lcformat specific info
    (fileglob, readerfunc, dtimecols, dmagcols,
     derrcols, magsarefluxes, normfunc) = LCFORM[lcformat]

    # get our object's magkeys to compare to the neighbor
    objmagkeys = {}

    # handle diff generations of checkplots
    if 'available_bands' in checkplotdict['objectinfo']:
        mclist = checkplotdict['objectinfo']['available_bands']
    else:
        mclist = ('bmag','vmag','rmag','imag','jmag','hmag','kmag',
                  'sdssu','sdssg','sdssr','sdssi','sdssz')

    for mc in mclist:
        if (mc in checkplotdict['objectinfo'] and
            checkplotdict['objectinfo'][mc] is not None and
            np.isfinite(checkplotdict['objectinfo'][mc])):

            objmagkeys[mc] = checkplotdict['objectinfo'][mc]


    # if there are actually neighbors, go through them in order
    for nbr in checkplotdict['neighbors']:

        objectid, lcfpath = (nbr['objectid'],
                             nbr['lcfpath'])

        # get the light curve
        if not os.path.exists(lcfpath):
            LOGERROR('objectid: %s, neighbor: %s, '
                     'lightcurve: %s not found, skipping...' %
                     (checkplotdict['objectid'], objectid, lcfpath))
            continue

        lcdict = readerfunc(lcfpath)

        # this should handle lists/tuples being returned by readerfunc
        # we assume that the first element is the actual lcdict
        # FIXME: figure out how to not need this assumption
        if ( (isinstance(lcdict, list) or isinstance(lcdict, tuple)) and
             (isinstance(lcdict[0], dict)) ):
            lcdict = lcdict[0]


        # 0. get this neighbor's magcols and get the magdiff and colordiff
        # between it and the object

        nbrmagkeys = {}

        for mc in objmagkeys:

            if (('objectinfo' in lcdict) and
                (isinstance(lcdict['objectinfo'], dict)) and
                (mc in lcdict['objectinfo']) and
                (lcdict['objectinfo'][mc] is not None) and
                (np.isfinite(lcdict['objectinfo'][mc]))):

                nbrmagkeys[mc] = lcdict['objectinfo'][mc]

        # now calculate the magdiffs
        magdiffs = {}
        for omc in objmagkeys:
            if omc in nbrmagkeys:
                magdiffs[omc] = objmagkeys[omc] - nbrmagkeys[omc]

        # calculate colors and colordiffs
        colordiffs = {}

        # generate the list of colors to get
        # NOTE: here, we don't really bother with new/old gen checkplots
        # maybe change this later to handle arbitrary colors

        for ctrio in (['bmag','vmag','bvcolor'],
                      ['vmag','kmag','vkcolor'],
                      ['jmag','kmag','jkcolor'],
                      ['sdssi','jmag','ijcolor'],
                      ['sdssg','kmag','gkcolor'],
                      ['sdssg','sdssr','grcolor']):
            m1, m2, color = ctrio

            if (m1 in objmagkeys and
                m2 in objmagkeys and
                m1 in nbrmagkeys and
                m2 in nbrmagkeys):

                objcolor = objmagkeys[m1] - objmagkeys[m2]
                nbrcolor = nbrmagkeys[m1] - nbrmagkeys[m2]
                colordiffs[color] = objcolor - nbrcolor

        # finally, add all the color and magdiff info to the nbr dict
        nbr.update({'magdiffs':magdiffs,
                    'colordiffs':colordiffs})

        #
        # process magcols
        #

        # normalize using the special function if specified
        if normfunc is not None:
            lcdict = normfunc(lcdict)

        # get the times, mags, and errs
        # dereference the columns and get them from the lcdict
        if '.' in timecol:
            timecolget = timecol.split('.')
        else:
            timecolget = [timecol]
        times = dict_get(lcdict, timecolget)

        if '.' in magcol:
            magcolget = magcol.split('.')
        else:
            magcolget = [magcol]
        mags = dict_get(lcdict, magcolget)

        if '.' in errcol:
            errcolget = errcol.split('.')
        else:
            errcolget = [errcol]
        errs = dict_get(lcdict, errcolget)


        # filter the input times, mags, errs; do sigclipping and normalization
        stimes, smags, serrs = sigclip_magseries(times,
                                                 mags,
                                                 errs,
                                                 magsarefluxes=magsarefluxes,
                                                 sigclip=4.0)

        # normalize here if not using special normalization
        if normfunc is None:
            ntimes, nmags = normalize_magseries(
                stimes, smags,
                magsarefluxes=magsarefluxes
            )
            xtimes, xmags, xerrs = ntimes, nmags, serrs
        else:
            xtimes, xmags, xerrs = stimes, smags, serrs


        # check if this neighbor has enough finite points in its LC
        # fail early if not enough light curve points
        if ((xtimes is None) or (xmags is None) or (xerrs is None) or
            (xtimes.size < 49) or (xmags.size < 49) or (xerrs.size < 49)):

            LOGERROR("one or more of times, mags, errs appear to be None "
                     "after sig-clipping. are the measurements all nan? "
                     "can't make neighbor light curve plots "
                     "for target: %s, neighbor: %s, neighbor LC: %s" %
                     (checkplotdict['objectid'],
                      nbr['objectid'],
                      nbr['lcfpath']))
            continue

        #
        # now we can start doing stuff if everything checks out
        #

        # make an unphased mag-series plot
        nbrdict = _pkl_magseries_plot(xtimes,
                                      xmags,
                                      xerrs,
                                      magsarefluxes=magsarefluxes)
        # update the nbr
        nbr.update(nbrdict)

        # for each lspmethod in the checkplot, make a corresponding plot for
        # this neighbor
        for lspt in checkplotdict['pfmethods']:

            # initialize this lspmethod entry
            nbr[lspt] = {}

            # we only care about the best period and its options
            operiod, oepoch = (checkplotdict[lspt][0]['period'],
                               checkplotdict[lspt][0]['epoch'])
            (ophasewrap, ophasesort, ophasebin,
             ominbinelems, oplotxlim) = (
                 checkplotdict[lspt][0]['phasewrap'],
                 checkplotdict[lspt][0]['phasesort'],
                 checkplotdict[lspt][0]['phasebin'],
                 checkplotdict[lspt][0]['minbinelems'],
                 checkplotdict[lspt][0]['plotxlim'],
            )

            # make the phasedlc plot for this period
            nbr = _pkl_phased_magseries_plot(
                nbr,
                lspt.split('-')[1],  # this splits '<pfindex>-<pfmethod>'
                0,
                xtimes, xmags, xerrs,
                operiod, oepoch,
                phasewrap=ophasewrap,
                phasesort=ophasesort,
                phasebin=ophasebin,
                minbinelems=ominbinelems,
                plotxlim=oplotxlim,
                magsarefluxes=magsarefluxes,
                verbose=verbose,
                override_pfmethod=lspt
            )

    # at this point, this neighbor's dict should be up to date with all
    # info, magseries plot, and all phased LC plots
    # return the updated checkplotdict
    return checkplotdict



########################
## RUNNING CHECKPLOTS ##
########################

def runcp(pfpickle,
          outdir,
          lcbasedir,
          cprenorm=False,
          lclistpkl=None,
          nbrradiusarcsec=60.0,
          maxnumneighbors=5,
          xmatchinfo=None,
          xmatchradiusarcsec=3.0,
          sigclip=10.0,
          lcformat='hat-sql',
          timecols=None,
          magcols=None,
          errcols=None):
    '''This runs a checkplot for the given period-finding result pickle
    produced by runpf.

    '''

    if lcformat not in LCFORM or lcformat is None:
        LOGERROR('unknown light curve format specified: %s' % lcformat)
        return None

    if pfpickle.endswith('.gz'):
        infd = gzip.open(pfpickle,'rb')
    else:
        infd = open(pfpickle,'rb')

    pfresults = pickle.load(infd)

    infd.close()

    (fileglob, readerfunc, dtimecols, dmagcols,
     derrcols, magsarefluxes, normfunc) = LCFORM[lcformat]

    # override the default timecols, magcols, and errcols
    # using the ones provided to the function
    if timecols is None:
        timecols = dtimecols
    if magcols is None:
        magcols = dmagcols
    if errcols is None:
        errcols = derrcols

    objectid = pfresults['objectid']
    lcfbasename = pfresults['lcfbasename']

    lcfsearchpath = os.path.join(lcbasedir, lcfbasename)

    if os.path.exists(lcfsearchpath):
        lcfpath = lcfsearchpath
    else:
        LOGERROR('could not find light curve for '
                 'pfresult %s, objectid %s, '
                 'used search path: %s' %
                 (pfpickle, objectid, lcfsearchpath))
        return None


    lcdict = readerfunc(lcfpath)

    # this should handle lists/tuples being returned by readerfunc
    # we assume that the first element is the actual lcdict
    # FIXME: figure out how to not need this assumption
    if ( (isinstance(lcdict, list) or isinstance(lcdict, tuple)) and
         (isinstance(lcdict[0], dict)) ):
        lcdict = lcdict[0]

    # normalize using the special function if specified
    if normfunc is not None:
        lcdict = normfunc(lcdict)

    cpfs = []

    for tcol, mcol, ecol in zip(timecols, magcols, errcols):

        # dereference the columns and get them from the lcdict
        if '.' in tcol:
            tcolget = tcol.split('.')
        else:
            tcolget = [tcol]
        times = dict_get(lcdict, tcolget)

        if '.' in mcol:
            mcolget = mcol.split('.')
        else:
            mcolget = [mcol]
        mags = dict_get(lcdict, mcolget)

        if '.' in ecol:
            ecolget = ecol.split('.')
        else:
            ecolget = [ecol]
        errs = dict_get(lcdict, ecolget)

        # get all the period-finder results from this magcol
        pflist = [pfresults[mcolget[-1]][x]
                  for x in pfresults[mcolget[-1]]['pfmethods']]

        # generate the output filename
        outfile = os.path.join(outdir,
                               'checkplot-%s-%s.pkl' % (objectid, mcol))

        # make sure the checkplot has a valid objectid
        if 'objectid' not in lcdict['objectinfo']:
            lcdict['objectinfo']['objectid'] = objectid

        # normalize here if not using special normalization
        if normfunc is None:
            ntimes, nmags = normalize_magseries(
                times, mags,
                magsarefluxes=magsarefluxes
            )
            xtimes, xmags, xerrs = ntimes, nmags, errs
        else:
            xtimes, xmags, xerrs = times, mags, errs

        # generate the checkplotdict
        cpd = checkplot.checkplot_dict(
            pflist,
            xtimes, xmags, xerrs,
            objectinfo=lcdict['objectinfo'],
            lclistpkl=lclistpkl,
            nbrradiusarcsec=nbrradiusarcsec,
            maxnumneighbors=maxnumneighbors,
            xmatchinfo=xmatchinfo,
            xmatchradiusarcsec=xmatchradiusarcsec,
            sigclip=sigclip,
            verbose=False,
            normto=cprenorm  # we've done the renormalization already, so this
                             # should be False by default. just messes up the
                             # plots otherwise, destroying LPVs in particular
        )

        # include any neighbor information as well
        cpdupdated = update_checkplotdict_nbrlcs(
            cpd,
            tcol, mcol, ecol,
            lcformat=lcformat,
            verbose=False
        )

        # write the update checkplot dict to disk
        cpf = checkplot._write_checkplot_picklefile(
            cpdupdated,
            outfile=outfile,
            protocol=pickle.HIGHEST_PROTOCOL,
            outgzip=False
        )

        cpfs.append(cpf)

    LOGINFO('done with %s -> %s' % (objectid, repr(cpfs)))
    return cpfs



def runcp_worker(task):
    '''
    This is the worker for running checkplots.

    '''

    pfpickle, outdir, lcbasedir, kwargs = task

    try:

        return runcp(pfpickle, outdir, lcbasedir, **kwargs)

    except Exception as e:

        LOGEXCEPTION(' could not make checkplots for %s: %s' % (pfpickle, e))
        return None



def parallel_cp(pfpicklelist,
                outdir,
                lcbasedir,
                cprenorm=False,
                lclistpkl=None,
                nbrradiusarcsec=60.0,
                maxnumneighbors=5,
                xmatchinfo=None,
                xmatchradiusarcsec=3.0,
                sigclip=10.0,
                maxobjects=None,
                lcformat='hat-sql',
                timecols=None,
                magcols=None,
                errcols=None,
                nworkers=NCPUS):
    '''This drives the parallel execution of runcp for a list of periodfinding
    result pickles.

    '''

    if not os.path.exists(outdir):
        os.mkdir(outdir)

    if maxobjects:
        pfpicklelist = pfpicklelist[:maxobjects]


    tasklist = [(x, outdir, lcbasedir,
                 {'lcformat':lcformat,
                  'timecols':timecols,
                  'magcols':magcols,
                  'errcols':errcols,
                  'lclistpkl':lclistpkl,
                  'nbrradiusarcsec':nbrradiusarcsec,
                  'maxnumneighbors':maxnumneighbors,
                  'xmatchinfo':xmatchinfo,
                  'xmatchradiusarcsec':xmatchradiusarcsec,
                  'sigclip':sigclip,
                  'cprenorm':cprenorm}) for
                x in pfpicklelist]

    resultfutures = []
    results = []

    with ProcessPoolExecutor(max_workers=nworkers) as executor:
        resultfutures = executor.map(runcp_worker, tasklist)

    results = [x for x in resultfutures]

    executor.shutdown()
    return results



def parallel_cp_pfdir(pfpickledir,
                      outdir,
                      lcbasedir,
                      cprenorm=False,
                      lclistpkl=None,
                      nbrradiusarcsec=60.0,
                      maxnumneighbors=5,
                      xmatchinfo=None,
                      xmatchradiusarcsec=3.0,
                      sigclip=10.0,
                      maxobjects=None,
                      pfpickleglob='periodfinding-*.pkl*',
                      lcformat='hat-sql',
                      timecols=None,
                      magcols=None,
                      errcols=None,
                      nworkers=32):

    '''This drives the parallel execution of runcp for a directory of
    periodfinding pickles.

    '''

    pfpicklelist = sorted(glob.glob(os.path.join(pfpickledir, pfpickleglob)))

    LOGINFO('found %s period-finding pickles, running cp...' %
            len(pfpicklelist))

    return parallel_cp(pfpicklelist,
                       outdir,
                       lcbasedir,
                       lclistpkl=lclistpkl,
                       nbrradiusarcsec=nbrradiusarcsec,
                       maxnumneighbors=maxnumneighbors,
                       xmatchinfo=xmatchinfo,
                       xmatchradiusarcsec=xmatchradiusarcsec,
                       sigclip=sigclip,
                       cprenorm=cprenorm,
                       maxobjects=maxobjects,
                       lcformat=lcformat,
                       timecols=timecols,
                       magcols=magcols,
                       errcols=errcols,
                       nworkers=nworkers)



###############################
## ADDING INFO TO CHECKPLOTS ##
###############################

def xmatch_cplist_external_catalogs(cplist,
                                    xmatchpkl,
                                    xmatchradiusarcsec=2.0,
                                    updateexisting=True,
                                    resultstodir=None):
    '''This xmatches external catalogs to a collection of checkplots in cpdir.

    cplist is a list of checkplot files to process.

    xmatchpkl is a pickle prepared with the
    checkplot.load_xmatch_external_catalogs function.

    xmatchradiusarcsec is the match radius to use in arcseconds.

    updateexisting if True, will only update the xmatch dict in each checkplot
    pickle. If False, will overwrite the xmatch dict with results from the
    current run.

    If resultstodir is not None, then it must be a directory to write the
    resulting checkplots after xmatch is done to. This can be used to keep the
    original checkplots in pristine condition for some reason.

    '''

    # load the external catalog
    with open(xmatchpkl,'rb') as infd:
        xmd = pickle.load(infd)

    # match each object. this is fairly fast, so this is not parallelized at the
    # moment

    status_dict = {}

    for cpf in cplist:

        cpd = _read_checkplot_picklefile(cpf)

        try:

            # match in place
            xmatch_external_catalogs(cpd, xmd,
                                     xmatchradiusarcsec=xmatchradiusarcsec,
                                     updatexmatch=updateexisting)

            for xmi in cpd['xmatch']:

                if cpd['xmatch'][xmi]['found']:
                    LOGINFO('checkplot %s: %s matched to %s, '
                            'match dist: %s arcsec' %
                            (os.path.basename(cpf),
                             cpd['objectid'],
                             cpd['xmatch'][xmi]['name'],
                             cpd['xmatch'][xmi]['distarcsec']))

                if not resultstodir:
                    outcpf = checkplot._write_checkplot_picklefile(cpd,
                                                                   outfile=cpf)
                else:
                    xcpf = os.path.join(resultstodir, os.path.basename(cpf))
                    outcpf = checkplot._write_checkplot_picklefile(cpd,
                                                                   outfile=xcpf)

            status_dict[cpf] = outcpf

        except Exception as e:

            LOGEXCEPTION('failed to match objects for %s' % cpf)
            status_dict[cpf] = None

    return status_dict



def xmatch_cpdir_external_catalogs(cpdir,
                                   xmatchpkl,
                                   cpfileglob='checkplot-*.pkl*',
                                   xmatchradiusarcsec=2.0,
                                   updateexisting=True,
                                   resultstodir=None):
    '''This xmatches external catalogs to all checkplots in cpdir.

    All arguments are the same as for xmatch_cplist_external_catalogs, except
    for:

    cpdir is the directory to search in for checkplots.

    cpfileglob is the fileglob to use in searching for checkplots.

    '''

    cplist = glob.glob(os.path.join(cpdir, cpfileglob))

    return xmatch_cplist_external_catalogs(
        cplist,
        xmatchpkl,
        xmatchradiusarcsec=xmatchradiusarcsec,
        updateexisting=updateexisting,
        resultstodir=resultstodir
    )




CMD_LABELS = {
    'umag':'U',
    'bmag':'B',
    'vmag':'V',
    'rmag':'R',
    'imag':'I',
    'jmag':'J',
    'hmag':'H',
    'kmag':'K_s',
    'sdssu':'u',
    'sdssg':'g',
    'sdssr':'r',
    'sdssi':'i',
    'sdssz':'z',
    'gaiamag':'G',
    'gaia_absmag':'M_G',
    'rpmj':'\mathrm{RPM}_{J}',
}



def colormagdiagram_cplist(cplist,
                           outpkl,
                           color_mag1=['gaiamag','sdssg'],
                           color_mag2=['kmag','kmag'],
                           yaxis_mag=['gaia_absmag','rpmj']):
    '''This makes a CMD for all objects in cplist.

    cplist is a list of checkplot pickles to process.

    color_mag1 and color_mag2 are lists of keys in each checkplot's objectinfo
    dict to use for the color x-axes: color = color_mag1 - color_mag2

    yaxis_mag is a list of keys in each checkplot's objectinfo dict to use as
    the (absolute) magnitude y axes.

    '''
    # first, we'll collect all of the info
    cplist_objectids = []
    cplist_mags = []
    cplist_colors = []

    for cpf in cplist:

        cpd = _read_checkplot_picklefile(cpf)
        cplist_objectids.append(cpd['objectid'])

        thiscp_mags = []
        thiscp_colors = []

        for cm1, cm2, ym in zip(color_mag1, color_mag2, yaxis_mag):

            if (ym in cpd['objectinfo'] and
                cpd['objectinfo'][ym] is not None):
                thiscp_mags.append(cpd['objectinfo'][ym])
            else:
                thiscp_mags.append(np.nan)

            if (cm1 in cpd['objectinfo'] and
                cpd['objectinfo'][cm1] is not None and
                cm2 in cpd['objectinfo'] and
                cpd['objectinfo'][cm2] is not None):
                thiscp_colors.append(cpd['objectinfo'][cm1] -
                                     cpd['objectinfo'][cm2])
            else:
                thiscp_colors.append(np.nan)

        cplist_mags.append(thiscp_mags)
        cplist_colors.append(thiscp_colors)


    # convert these to arrays
    cplist_objectids = np.array(cplist_objectids)
    cplist_mags = np.array(cplist_mags)
    cplist_colors = np.array(cplist_colors)

    # prepare the outdict
    cmddict = {'objectids':cplist_objectids,
               'mags':cplist_mags,
               'colors':cplist_colors,
               'color_mag1':color_mag1,
               'color_mag2':color_mag2,
               'yaxis_mag':yaxis_mag}

    # save the pickled figure and dict for fast retrieval later
    with open(outpkl,'wb') as outfd:
        pickle.dump(cmddict, outfd, pickle.HIGHEST_PROTOCOL)

    plt.close('all')

    return cmddict



def colormagdiagram_cpdir(cpdir,
                          outpkl,
                          cpfileglob='checkplot*.pkl*',
                          color_mag1=['gaiamag','sdssg'],
                          color_mag2=['kmag','kmag'],
                          yaxis_mag=['gaia_absmag','rpmj']):
    '''This makes a CMD for all objects in cpdir.

    All params are the same as for colormagdiagram_cplist, except for:

    cpfileglob: the fileglob to use to find the checkplot pickles in cpdir.

    '''

    cplist = glob.glob(os.path.join(cpdir, cpfileglob))

    return colormagdiagram_cplist(cplist,
                                  outpkl,
                                  color_mag1=color_mag1,
                                  color_mag2=color_mag2,
                                  yaxis_mag=yaxis_mag)



def add_cmd_to_checkplot(cpx, cmdpkl,
                         require_cmd_magcolor=True,
                         save_cmd_pngs=False):
    '''This adds CMD figures to the checkplot dict or pickle cpx.

    Looks up the CMDs in the cmdpkl, adds the object in the checkplot as a
    gold(-ish) star in the plot, and then saves the figure to a base64 encoded
    PNG, which can then be read and used by the checkplotserver.

    If require_cmd_magcolor is True, a plot will not be made if the color and
    mag keys required by the CMD are not present or are nan in this checkplot's
    objectinfo dict.

    If save_cmd_png = True, then will save the CMD plots made as PNGs to the
    same directory as cpx. If cpx is a dict, will save them to the current
    directory.

    '''

    # get the checkplot
    if isinstance(cpx, str) and os.path.exists(cpx):
        cpdict = _read_checkplot_picklefile(cpx)
    elif isinstance(cpx, dict):
        cpdict = cpx
    else:
        LOGERROR('unknown type of checkplot provided as the cpx arg')
        return None

    # get the CMD
    if isinstance(cmdpkl, str) and os.path.exists(cmdpkl):
        with open(cmdpkl, 'rb') as infd:
            cmd = pickle.load(infd)
    elif isinstance(cmdpkl, dict):
        cmd = cmdpkl


    cpdict['colormagdiagram'] = {}

    # get the mags and colors from the CMD dict
    cplist_mags = cmd['mags']
    cplist_colors = cmd['colors']

    # now make the CMD plots for each color-mag combination in the CMD
    for c1, c2, ym, ind in zip(cmd['color_mag1'],
                               cmd['color_mag2'],
                               cmd['yaxis_mag'],
                               range(len(cmd['color_mag1']))):

        # get these from the checkplot for this object
        if (c1 in cpdict['objectinfo'] and
            cpdict['objectinfo'][c1] is not None):
            c1mag = cpdict['objectinfo'][c1]
        else:
            c1mag = np.nan

        if (c2 in cpdict['objectinfo'] and
            cpdict['objectinfo'][c2] is not None):
            c2mag = cpdict['objectinfo'][c2]
        else:
            c2mag = np.nan

        if (ym in cpdict['objectinfo'] and
            cpdict['objectinfo'][ym] is not None):
            ymmag = cpdict['objectinfo'][ym]
        else:
            ymmag = np.nan

        if (require_cmd_magcolor and
            not (np.isfinite(c1mag) and
                 np.isfinite(c2mag) and
                 np.isfinite(ymmag))):

            LOGWARNING("required color: %s-%s or mag: %s are not "
                       "in this checkplot's objectinfo dict "
                       "(objectid: %s), skipping CMD..." %
                       (c1, c2, ym, cpdict['objectid']))
            continue

        # make the CMD for this color-mag combination
        try:

            thiscmd_title = r'%s-%s/%s' % (CMD_LABELS[c1],
                                           CMD_LABELS[c2],
                                           CMD_LABELS[ym])

            # make the scatter plot
            fig = plt.figure(figsize=(10,8))
            plt.plot(cplist_colors[:,ind],
                     cplist_mags[:,ind],
                     rasterized=True,
                     marker='o',
                     linestyle='none',
                     mew=0,
                     ms=3)

            # put this object on the plot
            plt.plot([c1mag - c2mag], [ymmag],
                     ms=20,
                     color='#b0ff05',
                     marker='*',
                     mew=0)

            plt.xlabel(r'$%s - %s$' % (CMD_LABELS[c1], CMD_LABELS[c2]))
            plt.ylabel(r'$%s$' % CMD_LABELS[ym])
            plt.title('%s - $%s$ CMD' % (cpdict['objectid'], thiscmd_title))
            plt.gca().invert_yaxis()

            # now save the figure to strio and put it back in the checkplot
            cmdpng = strio()
            plt.savefig(cmdpng, bbox_inches='tight',
                        pad_inches=0.0, format='png')
            cmdpng.seek(0)
            cmdb64 = base64.b64encode(cmdpng.read())
            cmdpng.close()

            plt.close('all')
            plt.gcf().clear()

            cpdict['colormagdiagram']['%s-%s/%s' % (c1,c2,ym)] = cmdb64

            # if we're supposed to export to PNG, do so
            if save_cmd_pngs:

                if isinstance(cpx, str):
                    outpng = os.path.join(os.path.dirname(cpx),
                                          'cmd-%s-%s-%s.%s.png' %
                                          (cpdict['objectid'],
                                           c1,c2,ym))
                else:
                    outpng = 'cmd-%s-%s-%s.%s.png' % (cpdict['objectid'],
                                                      c1,c2,ym)

                checkplot._base64_to_file(cmdb64, outpng)

        except Exception as e:
            LOGEXCEPTION('CMD for %s-%s/%s does not exist in %s, skipping...' %
                         (c1, c2, ym, cmdpkl))
            continue


    #
    # end of making CMDs
    #

    if isinstance(cpx, str):
        cpf = _write_checkplot_picklefile(cpdict, outfile=cpx, protocol=4)
        return cpf
    elif isinstance(cpx, dict):
        return cpdict



def add_cmds_cplist(cplist, cmdpkl,
                    require_cmd_magcolor=True,
                    save_cmd_pngs=False):
    '''This adds CMDs for each object in cplist.

    NOTE: If the object doesn't have the color and mag keys required in its
    objectinfo dict for the CMD plot, it won't appear on the CMD.

    '''

    # load the CMD first to save on IO
    with open(cmdpkl,'rb') as infd:
        cmd = pickle.load(infd)

    for cpf in cplist:

        add_cmd_to_checkplot(cpf, cmd,
                             require_cmd_magcolor=require_cmd_magcolor,
                             save_cmd_pngs=save_cmd_pngs)



def add_cmds_cpdir(cpdir, cmdpkl,
                   cpfileglob='checkplot*.pkl*',
                   require_cmd_magcolor=True,
                   save_cmd_pngs=False):
    '''This adds CMDs for each object in cpdir.

    All params are the same as for add_cmds_cplist, except for:

    cpfileglob: the fileglob to use to find the checkplot pickles in cpdir.

    '''

    cplist = glob.glob(os.path.join(cpdir, cpfileglob))

    return add_cmds_cplist(cplist,
                           cmdpkl,
                           require_cmd_magcolor=require_cmd_magcolor,
                           save_cmd_pngs=save_cmd_pngs)
<<<<<<< HEAD
=======



############################
## LIGHT CURVE DETRENDING ##
############################


def collect_tfa_stats(task):
    '''
    This is a parallel worker to gather LC stats.

    task[0] = lcfile
    task[1] = lcformat
    task[2] = timecols
    task[3] = magcols
    task[4] = errcols
    task[5] = custom_bandpasses

    '''

    try:

        lcfile, lcformat, timecols, magcols, errcols, custom_bandpasses = task

        if lcformat not in LCFORM or lcformat is None:
            LOGERROR('unknown light curve format specified: %s' % lcformat)
            return None

        (fileglob, readerfunc, dtimecols, dmagcols,
         derrcols, magsarefluxes, normfunc) = LCFORM[lcformat]

        # override the default timecols, magcols, and errcols
        # using the ones provided to the function
        if timecols is None:
            timecols = dtimecols
        if magcols is None:
            magcols = dmagcols
        if errcols is None:
            errcols = derrcols

        # get the LC into a dict
        lcdict = readerfunc(lcfile)

        # this should handle lists/tuples being returned by readerfunc
        # we assume that the first element is the actual lcdict
        # FIXME: figure out how to not need this assumption
        if ( (isinstance(lcdict, list) or isinstance(lcdict, tuple)) and
             (isinstance(lcdict[0], dict)) ):
            lcdict = lcdict[0]

        #
        # collect the necessary stats for this light curve
        #

        # 1. number of observations
        # 2. median mag
        # 3. eta_normal
        # 4. MAD
        # 5. objectid
        # 6. get mags and colors from objectinfo if there's one in lcdict

        if 'objectid' in lcdict:
            objectid = lcdict['objectid']
        elif 'objectinfo' in lcdict and 'objectid' in lcdict['objectinfo']:
            objectid = lcdict['objectinfo']['objectid']
        elif 'objectinfo' in lcdict and 'hatid' in lcdict['objectinfo']:
            objectid = lcdict['objectinfo']['hatid']
        else:
            LOGERROR('no objectid present in lcdict for LC %s, '
                     'using filename prefix as objectid' % lcfile)
            objectid = os.path.splitext(os.path.basename(lcfile))[0]

        if 'objectinfo' in lcdict:

            colorfeat = starfeatures.color_features(
                lcdict['objectinfo'],
                deredden=False,
                custom_bandpasses=custom_bandpasses
            )

        else:
            LOGERROR('no objectinfo dict in lcdict, '
                     'could not get magnitudes for LC %s, '
                     'cannot use for TFA template ensemble' %
                     lcfile)
            return None


        # this is the initial dict
        resultdict = {'objectid':objectid,
                      'colorfeat':colorfeat,
                      'lcfpath':os.path.abspath(lcfile),
                      'lcformat':lcformat,
                      'timecols':timecols,
                      'magcols':magcols,
                      'errcols':errcols}

        for tcol, mcol, ecol in zip(timecols, magcols, errcols):

            # dereference the columns and get them from the lcdict
            if '.' in tcol:
                tcolget = tcol.split('.')
            else:
                tcolget = [tcol]
            times = dict_get(lcdict, tcolget)

            if '.' in mcol:
                mcolget = mcol.split('.')
            else:
                mcolget = [mcol]
            mags = dict_get(lcdict, mcolget)

            if '.' in ecol:
                ecolget = ecol.split('.')
            else:
                ecolget = [ecol]
            errs = dict_get(lcdict, ecolget)

            # normalize here if not using special normalization
            if normfunc is None:
                ntimes, nmags = normalize_magseries(
                    times, mags,
                    magsarefluxes=magsarefluxes
                )

                times, mags, errs = ntimes, nmags, errs

            # get the variability features for this object
            varfeat = varfeatures.all_nonperiodic_features(
                times, mags, errs
            )

            resultdict[mcolget[-1]] = varfeat

        return resultdict

    except Exception as e:

        LOGEXCEPTION('could not execute get_tfa_stats for task: %s' %
                     repr(task))
        return None



def reform_templatelc_for_tfa(task):
    '''
    This is a parallel worker to gather LC stats.

    task[0] = lcfile
    task[1] = lcformat
    task[2] = timecol
    task[3] = magcol
    task[4] = errcol
    task[5] = timebase
    task[6] = interpolate_type
    task[7] = sigclip

    '''

    try:

        (lcfile, lcformat,
         tcol, mcol, ecol,
         timebase, interpolate_type, sigclip) = task

        if lcformat not in LCFORM or lcformat is None:
            LOGERROR('unknown light curve format specified: %s' % lcformat)
            return None

        (fileglob, readerfunc, dtimecols, dmagcols,
         derrcols, magsarefluxes, normfunc) = LCFORM[lcformat]

        # get the LC into a dict
        lcdict = readerfunc(lcfile)

        # this should handle lists/tuples being returned by readerfunc
        # we assume that the first element is the actual lcdict
        # FIXME: figure out how to not need this assumption
        if ( (isinstance(lcdict, list) or isinstance(lcdict, tuple)) and
             (isinstance(lcdict[0], dict)) ):
            lcdict = lcdict[0]

        outdict = {}

        # dereference the columns and get them from the lcdict
        if '.' in tcol:
            tcolget = tcol.split('.')
        else:
            tcolget = [tcol]
        times = dict_get(lcdict, tcolget)

        if '.' in mcol:
            mcolget = mcol.split('.')
        else:
            mcolget = [mcol]
        mags = dict_get(lcdict, mcolget)

        if '.' in ecol:
            ecolget = ecol.split('.')
        else:
            ecolget = [ecol]
        errs = dict_get(lcdict, ecolget)

        # normalize here if not using special normalization
        if normfunc is None:
            ntimes, nmags = normalize_magseries(
                times, mags,
                magsarefluxes=magsarefluxes
            )

        times, mags, errs = ntimes, nmags, errs

        #
        # now we'll do: 1. renorm to zero, 2. reform to timebase, 3. sigclip
        #

        # 1. renorm to zero
        magmedian = np.median(mags)

        renormed_mags = mags - magmedian

        # 2. sigclip as requested
        stimes, smags, serrs = sigclip_magseries(times,
                                                 renormed_mags,
                                                 errs,
                                                 sigclip=sigclip)

        # 3. now, we'll renorm to the timebase
        mags_interpolator = spi.interp1d(stimes, smags,
                                         kind=interpolate_type,
                                         fill_value='extrapolate')
        errs_interpolator = spi.interp1d(stimes, serrs,
                                         kind=interpolate_type,
                                         fill_value='extrapolate')

        interpolated_mags = mags_interpolator(timebase)
        interpolated_errs = errs_interpolator(timebase)

        # update the dict
        outdict = {'mags':interpolated_mags,
                   'errs':interpolated_errs}

        #
        # done with this magcol
        #
        return outdict

    except Exception as e:

        LOGEXCEPTION('reform LC task failed: %s' % repr(task))
        return None



def tfa_templates_lclist(
        lclist,
        outfile=None,
        target_template_frac=0.1,
        min_template_number=10,
        max_template_number=1000,
        max_mult_above_magmad=1.5,
        max_mult_above_mageta=1.5,
        mag_bandpass='sdssr',
        custom_bandpasses=None,
        mag_bright_limit=10.0,
        mag_faint_limit=12.0,
        template_sigclip=5.0,
        template_interpolate='nearest',
        lcformat='hat-sql',
        timecols=None,
        magcols=None,
        errcols=None,
        nworkers=NCPUS,
        maxworkertasks=1000,
):
    '''This selects template objects for TFA.

    Selection criteria:

    - not variable: use a poly fit to the mag-MAD relation and eta-normal
      variability index to get nonvar objects
    - not more than 10% of the total number of objects in the field or
      maxtfatemplates at most
    - allow shuffling of the templates if the target ends up in them
    - uniform sampling in the field
    - nothing with less than the median number of observations in the field
    - sigma-clip the input time series observations

    This also determines the effective cadence that all TFA LCs will be binned
    to as the template LC with the largest number of non-nan observations will
    be used. All template LCs will be renormed to zero. This will also generate
    the normal matrix and its inverse as expected by TFA.

    '''

    (fileglob, readerfunc, dtimecols, dmagcols,
     derrcols, magsarefluxes, normfunc) = LCFORM[lcformat]

    # override the default timecols, magcols, and errcols
    # using the ones provided to the function
    if timecols is None:
        timecols = dtimecols
    if magcols is None:
        magcols = dmagcols
    if errcols is None:
        errcols = derrcols

    LOGINFO('collecting light curve information for %s in list...' %
            len(lclist))

    # first, we'll collect the light curve info
    tasks = [(x, lcformat, timecols, magcols, errcols, custom_bandpasses) for x
             in lclist]

    pool = mp.Pool(nworkers, maxtasksperchild=maxworkertasks)
    results = pool.map(collect_tfa_stats, tasks)
    pool.close()
    pool.join()

    # now, go through the light curves

    outdict = {}

    # for each magcol, we'll generate a separate template list
    for tcol, mcol, ecol in zip(timecols, magcols, errcols):

        if '.' in tcol:
            tcolget = tcol.split('.')
        else:
            tcolget = [tcol]

        if '.' in mcol:
            mcolget = mcol.split('.')
        else:
            mcolget = [mcol]

        lcmag, lcmad, lceta, lcndet, lcobj, lcfpaths = [], [], [], [], [], []

        # add to the collection of all light curves
        outdict[mcol] = {'collection':{'mag':[],
                                       'mad':[],
                                       'eta':[],
                                       'ndet':[],
                                       'obj':[],
                                       'lcf':[]}}

        LOGINFO('magcol: %s, collecting prospective template LC info...' %
                mcol)

        # collect the template LCs for this magcol
        for result in results:

            # we'll only append objects that have all of these elements
            try:

                thismag = result['colorfeat'][mag_bandpass]
                thismad = result[mcolget[-1]]['mad']
                thiseta = result[mcolget[-1]]['eta_normal']
                thisndet = result[mcolget[-1]]['ndet']
                thisobj = result['objectid']
                thislcf = result['lcfpath']

                outdict[mcol]['collection']['mag'].append(thismag)
                outdict[mcol]['collection']['mad'].append(thismad)
                outdict[mcol]['collection']['eta'].append(thiseta)
                outdict[mcol]['collection']['ndet'].append(thisndet)
                outdict[mcol]['collection']['obj'].append(thisobj)
                outdict[mcol]['collection']['lcf'].append(thislcf)

                # make sure the object lies in the mag limits we set before
                # to try to accept it into the TFA ensemble
                if mag_bright_limit < thismag < mag_faint_limit:

                    lcmag.append(thismag)
                    lcmad.append(thismad)
                    lceta.append(thiseta)
                    lcndet.append(thisndet)
                    lcobj.append(thisobj)
                    lcfpaths.append(thislcf)

            except Exception as e:
                pass

        # make sure we have enough LCs to work on
        if len(lcobj) >= min_template_number:

            LOGINFO('magcol: %s, %s objects eligible for template selection' %
                    (mcol, len(lcobj)))

            lcmag = np.array(lcmag)
            lcmad = np.array(lcmad)
            lceta = np.array(lceta)
            lcndet = np.array(lcndet)
            lcobj = np.array(lcobj)
            lcfpaths = np.array(lcfpaths)

            sortind = np.argsort(lcmag)
            lcmag = lcmag[sortind]
            lcmad = lcmad[sortind]
            lceta = lceta[sortind]
            lcndet = lcndet[sortind]
            lcobj = lcobj[sortind]
            lcfpaths = lcfpaths[sortind]

            # 1. get the mag-MAD relation

            # this is needed for spline fitting
            # should take care of the pesky 'x must be strictly increasing' bit
            splfit_ind = np.diff(lcmag) > 0.0
            splfit_ind = np.concatenate((np.array([True]), splfit_ind))

            fit_lcmag = lcmag[splfit_ind]
            fit_lcmad = lcmad[splfit_ind]
            fit_lceta = lceta[splfit_ind]

            magmadfit = np.poly1d(np.polyfit(
                fit_lcmag,
                fit_lcmad,
                2
            ))
            magmadind = lcmad/magmadfit(lcmag) < max_mult_above_magmad

            # 2. get the mag-eta relation
            magetafit = np.poly1d(np.polyfit(
                fit_lcmag,
                fit_lceta,
                2
            ))
            magetaind = magetafit(lcmag)/lceta < max_mult_above_mageta

            # 3. get the median ndet
            median_ndet = np.median(lcndet)
            ndetind = lcndet >= median_ndet

            # form the final template ensemble
            templateind = magmadind & magetaind & ndetind

            # check again if we have enough LCs in the template
            if templateind.sum() >= min_template_number:

                LOGINFO('magcol: %s, %s objects selectable for TFA templates' %
                        (mcol, templateind.sum()))

                templatemag = lcmag[templateind]
                templatemad = lcmad[templateind]
                templateeta = lceta[templateind]
                templatendet = lcndet[templateind]
                templateobj = lcobj[templateind]
                templatelcf = lcfpaths[templateind]

                # now, check if we have no more than the required fraction of
                # TFA templates
                target_number_templates = int(target_template_frac*len(lclist))

                if target_number_templates > max_template_number:
                    target_number_templates = max_template_number

                LOGINFO('magcol: %s, selecting %s TFA templates randomly' %
                        (mcol, target_number_templates))

                targetind = npr.choice(templateobj.size,
                                       target_number_templates,
                                       replace=False)

                templatemag = templatemag[targetind]
                templatemad = templatemad[targetind]
                templateeta = templateeta[targetind]
                templatendet = templatendet[targetind]
                templateobj = templateobj[targetind]
                templatelcf = templatelcf[targetind]

                # get the max ndet so far to use that LC as the timebase
                timebaselcf = templatelcf[templatendet == templatendet.max()]
                timebaselcf = timebaselcf[0]

                LOGINFO('magcol: %s, selected %s as template time base LC' %
                        (mcol, timebaselcf))

                timebaselcdict = readerfunc(timebaselcf)

                if ( (isinstance(timebaselcdict, list) or
                      isinstance(timebaselcdict, tuple)) and
                     (isinstance(timebaselcdict[0], dict)) ):
                    timebaselcdict = timebaselcdict[0]

                # this is the timebase to use for all of the templates
                timebase = dict_get(timebaselcdict, tcolget)

                LOGINFO('magcol: %s, reforming TFA template LCs...' %
                        mcol)

                # reform all template LCs to this time base, normalize to
                # zero, and sigclip as requested. this is a parallel op
                # first, we'll collect the light curve info
                tasks = [(x, lcformat,
                          tcol, mcol, ecol,
                          timebase, template_interpolate,
                          template_sigclip) for x
                         in templatelcf]

                pool = mp.Pool(nworkers, maxtasksperchild=maxworkertasks)
                results = pool.map(reform_templatelc_for_tfa, tasks)
                pool.close()
                pool.join()

                # generate a 2D array for the template magseries with dimensions
                # = (n_objects, n_lcpoints)
                template_magseries = np.array([x['mags'] for x in results])
                template_errseries = np.array([x['errs'] for x in results])

                # put everything into a templateinfo dict for this magcol
                outdict[mcol].update({
                    'timebaselcf':timebaselcf,
                    'timebase':timebase,
                    'trendfits':{'mag-mad':magmadfit,
                                 'mag-eta':magetafit},
                    'template_objects':templateobj,
                    'template_mag':templatemag,
                    'template_mad':templatemad,
                    'template_eta':templateeta,
                    'template_ndet':templatendet,
                    'template_magseries':template_magseries,
                    'template_errseries':template_errseries
                })

            # if we don't have enough, return nothing for this magcol
            else:
                LOGERROR('not enough objects meeting requested '
                         'MAD, eta, ndet conditions to '
                         'select templates for magcol: %s' % mcol)
                continue

        else:

            LOGERROR('not enough objects in requested mag range to '
                     'select templates for magcol: %s' % mcol)
            continue


    #
    # end of operating on each magcol
    #

    # save the templateinfo dict to a pickle if requested
    if outfile:

        if outfile.endswith('.gz'):
            outfd = gzip.open(outfile,'wb')
        else:
            outfd = open(outfile,'wb')

        with outfd:
            pickle.dump(outdict, outfd, protocol=pickle.HIGHEST_PROTOCOL)

    # return the templateinfo dict
    return outdict


def apply_tfa_magseries(lcfile,
                        timecol,
                        magcol,
                        errcol,
                        templateinfo,
                        lcformat='hat-sql',
                        interp='nearest',
                        sigclip=5.0):
    '''This gets the normal matrix for an object wrt TFA ensemble.

    calculate the normal matrix for the reformed template LCs and its inverse.
    we might need to throw things out of the template set if they are the TFA
    target.

    also gets the magseries into a concatenated array to calculate the scalar
    product of the target and template light curves.

    '''

    readerfunc = LCFORM[lcformat][1]

    lcdict = readerfunc(lcfile)

    if ((isinstance(lcdict, tuple) or isinstance(lcdict, list)) and
        isinstance(lcdict[0], dict)):
        lcdict = lcdict[0]

    objectid = lcdict['objectid']

    # if the object itself is in the template ensemble, remove it
    if objectid in templateinfo[magcol]['template_objects']:

        LOGWARNING('object %s found in the TFA template ensemble, removing...' %
                   objectid)

        templateind = templateinfo[magcol]['template_objects'] == objectid

        # we need to copy over this template instance
        tobjects = templateinfo[magcol]['template_objects'][~templateind][::]
        tmagseries = templateinfo[magcol][
            'template_magseries'
        ][~templateind,:][::]

    # otherwise, get the full ensemble
    else:

        tobjects = templateinfo[magcol]['template_objects'][::]
        tmagseries = templateinfo[magcol][
            'template_magseries'
        ][::]

    # this is the empty normal matrix
    normal_matrix = np.zeros((tobjects.size, tobjects.size))

    # calculate the normal matrix
    for j in np.arange(tobjects.size):
        for k in np.arange(tobjects.size):

            # sum over the time axis
            normal_matrix[j,k] = np.sum(
                tmagseries[j,:] * tmagseries[k,:],
                axis=0
            )

    normal_matrix_inverse = linalg.inv(normal_matrix)

    # get the timebase from the template
    timebase = templateinfo[magcol]['timebase']

    # use this to reform the target lc in the same manner as that for a TFA
    # template LC
    reformed_targetlc = reform_templatelc_for_tfa((
        lcfile,
        lcformat,
        timecol,
        magcol,
        errcol,
        timebase,
        interp,
        sigclip
    ))

    # now calculate the scalar products of the target and template magseries
    scalar_products = np.zeros(tobjects.size)

    for j in np.arange(scalar_products.size):

        scalar_products[j] = np.sum(reformed_targetlc['mags']*tmagseries[j,:])


    # now calculate the corrections
    corrections = np.zeros(tobjects.shape)

    for j in np.arange(corrections.size):

        corrections[j] = np.sum(normal_matrix_inverse[j,:] * scalar_products,
                                axis=0)

    # finally, get the corrected time series for the target object
    corrected_magseries = np.zeros(timebase.shape)

    for i in np.arange(corrected_magseries.size):

        corrected_magseries[i] = (
            reformed_targetlc['mags'][i] -
            np.sum(corrections * tmagseries[:,i])
        )

    outdict = {'times':timebase,
               'mags':corrected_magseries}


    # we'll write back the tfa times and mags to the lcdict
    lcdict['tfa-%s' % magcol] = outdict
    outfile = os.path.join(os.path.dirname(lcfile),
                           '%s-tfa-pklc.pkl' % objectid)
    with open(outfile,'wb') as outfd:
        pickle.dump(lcdict, outfd, pickle.HIGHEST_PROTOCOL)

    return outfile
>>>>>>> 590efe53
<|MERGE_RESOLUTION|>--- conflicted
+++ resolved
@@ -95,10 +95,7 @@
 import numpy as np
 import numpy.random as npr
 npr.seed(0xc0ffee)
-<<<<<<< HEAD
-=======
 from numpy import linalg
->>>>>>> 590efe53
 
 import scipy.spatial as sps
 import scipy.interpolate as spi
@@ -791,10 +788,6 @@
                             'with an object position overlay '
                             'for this LC list: %s' % finder_png)
 
-            else:
-                LOGERROR("WCS for the frame: %s can't be used, "
-                         "could not generate a finder chart or xypos dict key" %
-                         field_fitsfile)
 
         # write the pickle
         with open(outfile,'wb') as outfd:
@@ -4774,8 +4767,6 @@
                            cmdpkl,
                            require_cmd_magcolor=require_cmd_magcolor,
                            save_cmd_pngs=save_cmd_pngs)
-<<<<<<< HEAD
-=======
 
 
 
@@ -5454,5 +5445,4 @@
     with open(outfile,'wb') as outfd:
         pickle.dump(lcdict, outfd, pickle.HIGHEST_PROTOCOL)
 
-    return outfile
->>>>>>> 590efe53
+    return outfile